﻿<?xml version="1.0" encoding="utf-8"?>
<Project ToolsVersion="15.0" DefaultTargets="Build" xmlns="http://schemas.microsoft.com/developer/msbuild/2003">
  <Import Project="..\..\..\packages\MSTest.TestAdapter.1.3.2\build\net45\MSTest.TestAdapter.props" Condition="Exists('..\..\..\packages\MSTest.TestAdapter.1.3.2\build\net45\MSTest.TestAdapter.props')" />
  <Import Project="..\..\..\packages\xunit.runner.visualstudio.2.3.1\build\net20\xunit.runner.visualstudio.props" Condition="Exists('..\..\..\packages\xunit.runner.visualstudio.2.3.1\build\net20\xunit.runner.visualstudio.props')" />
  <Import Project="..\..\..\packages\xunit.core.2.3.1\build\xunit.core.props" Condition="Exists('..\..\..\packages\xunit.core.2.3.1\build\xunit.core.props')" />
  <PropertyGroup>
    <Configuration Condition=" '$(Configuration)' == '' ">Debug</Configuration>
    <Platform Condition=" '$(Platform)' == '' ">AnyCPU</Platform>
    <ProjectGuid>{2614D290-1345-4A41-BE90-F85F817CEADE}</ProjectGuid>
    <OutputType>Library</OutputType>
    <AppDesignerFolder>Properties</AppDesignerFolder>
    <RootNamespace>Microsoft.Bot.Builder.Integration.AspNet.WebApi.Tests</RootNamespace>
    <AssemblyName>Microsoft.Bot.Builder.Integration.AspNet.WebApi.Tests</AssemblyName>
    <TargetFrameworkVersion>v4.6.1</TargetFrameworkVersion>
    <FileAlignment>512</FileAlignment>
    <ProjectTypeGuids>{3AC096D0-A1C2-E12C-1390-A8335801FDAB};{FAE04EC0-301F-11D3-BF4B-00C04F79EFBC}</ProjectTypeGuids>
    <VisualStudioVersion Condition="'$(VisualStudioVersion)' == ''">15.0</VisualStudioVersion>
    <VSToolsPath Condition="'$(VSToolsPath)' == ''">$(MSBuildExtensionsPath32)\Microsoft\VisualStudio\v$(VisualStudioVersion)</VSToolsPath>
    <ReferencePath>$(ProgramFiles)\Common Files\microsoft shared\VSTT\$(VisualStudioVersion)\UITestExtensionPackages</ReferencePath>
    <IsCodedUITest>False</IsCodedUITest>
    <TestProjectType>UnitTest</TestProjectType>
    <NuGetPackageImportStamp>
    </NuGetPackageImportStamp>
    <TargetFrameworkProfile />
  </PropertyGroup>
  <PropertyGroup Condition=" '$(Configuration)|$(Platform)' == 'Debug|AnyCPU' ">
    <DebugSymbols>true</DebugSymbols>
    <DebugType>full</DebugType>
    <Optimize>false</Optimize>
    <OutputPath>bin\Debug\</OutputPath>
    <DefineConstants>DEBUG;TRACE</DefineConstants>
    <ErrorReport>prompt</ErrorReport>
    <WarningLevel>4</WarningLevel>
  </PropertyGroup>
  <PropertyGroup Condition=" '$(Configuration)|$(Platform)' == 'Release|AnyCPU' ">
    <DebugType>pdbonly</DebugType>
    <Optimize>true</Optimize>
    <OutputPath>bin\Release\</OutputPath>
    <DefineConstants>TRACE</DefineConstants>
    <ErrorReport>prompt</ErrorReport>
    <WarningLevel>4</WarningLevel>
    <LangVersion>latest</LangVersion>
  </PropertyGroup>
  <ItemGroup>
    <Reference Include="System" />
<<<<<<< HEAD
    <Reference Include="System.Buffers, Version=4.0.2.0, Culture=neutral, PublicKeyToken=cc7b13ffcd2ddd51, processorArchitecture=MSIL">
      <HintPath>..\..\..\packages\System.Buffers.4.4.0\lib\netstandard2.0\System.Buffers.dll</HintPath>
    </Reference>
    <Reference Include="System.ComponentModel.Annotations, Version=4.2.1.0, Culture=neutral, PublicKeyToken=b03f5f7f11d50a3a, processorArchitecture=MSIL">
      <HintPath>..\..\..\packages\System.ComponentModel.Annotations.4.5.0\lib\net461\System.ComponentModel.Annotations.dll</HintPath>
    </Reference>
    <Reference Include="System.ComponentModel.DataAnnotations" />
=======
>>>>>>> 71a95281
    <Reference Include="System.Configuration" />
    <Reference Include="System.Core" />
    <Reference Include="System.Net.Http" />
    <Reference Include="System.Numerics" />
    <Reference Include="System.ValueTuple, Version=4.0.2.0, Culture=neutral, PublicKeyToken=cc7b13ffcd2ddd51, processorArchitecture=MSIL">
      <HintPath>..\..\..\packages\System.ValueTuple.4.4.0\lib\net461\System.ValueTuple.dll</HintPath>
      <Private>True</Private>
      <Private>True</Private>
    </Reference>
    <Reference Include="System.Xml" />
    <Reference Include="System.Xml.Linq" />
  </ItemGroup>
  <ItemGroup>
    <Compile Include="BotFrameworkHttpAdapterTests.cs" />
    <Compile Include="HttpConfigurationExtensionsTests.cs" />
    <Compile Include="Properties\AssemblyInfo.cs" />
  </ItemGroup>
  <ItemGroup>
    <None Include="app.config" />
  </ItemGroup>
  <ItemGroup>
    <ProjectReference Include="..\..\..\libraries\integration\Microsoft.Bot.Builder.Integration.AspNet.WebApi\Microsoft.Bot.Builder.Integration.AspNet.WebApi.csproj">
      <Project>{bd0b82ef-1601-4e87-b78a-b43de7eb36b0}</Project>
      <Name>Microsoft.Bot.Builder.Integration.AspNet.WebApi</Name>
    </ProjectReference>
    <ProjectReference Include="..\..\..\libraries\Microsoft.Bot.Builder\Microsoft.Bot.Builder.csproj">
      <Project>{ada8ab8b-2066-4193-b8f7-985669b23e00}</Project>
      <Name>Microsoft.Bot.Builder</Name>
    </ProjectReference>
    <ProjectReference Include="..\..\..\libraries\Microsoft.Bot.Connector\Microsoft.Bot.Connector.csproj">
      <Project>{6462DA5D-27DC-4CD5-9467-5EFB998FD838}</Project>
      <Name>Microsoft.Bot.Connector</Name>
    </ProjectReference>
    <ProjectReference Include="..\..\..\libraries\Microsoft.Bot.Schema\Microsoft.Bot.Schema.csproj">
      <Project>{c1f54cdc-ad1d-45bb-8f7d-f49e411afaf1}</Project>
      <Name>Microsoft.Bot.Schema</Name>
    </ProjectReference>
  </ItemGroup>
  <ItemGroup>
    <PackageReference Include="Castle.Core">
      <Version>4.4.0</Version>
    </PackageReference>
    <PackageReference Include="FluentAssertions">
      <Version>5.3.0</Version>
    </PackageReference>
    <PackageReference Include="Microsoft.AspNet.WebApi.Client">
      <Version>5.2.6</Version>
    </PackageReference>
    <PackageReference Include="Microsoft.AspNet.WebApi.Core">
      <Version>5.2.6</Version>
    </PackageReference>
    <PackageReference Include="Microsoft.Extensions.Configuration">
      <Version>2.1.1</Version>
    </PackageReference>
    <PackageReference Include="Microsoft.Extensions.Configuration.Abstractions">
      <Version>2.1.1</Version>
    </PackageReference>
    <PackageReference Include="Microsoft.Extensions.Configuration.Binder">
      <Version>2.1.1</Version>
    </PackageReference>
    <PackageReference Include="Microsoft.Extensions.DependencyInjection.Abstractions">
      <Version>2.1.1</Version>
    </PackageReference>
    <PackageReference Include="Microsoft.Extensions.Logging">
      <Version>2.1.1</Version>
    </PackageReference>
    <PackageReference Include="Microsoft.Extensions.Logging.Abstractions">
      <Version>2.1.1</Version>
    </PackageReference>
    <PackageReference Include="Microsoft.Extensions.Options">
      <Version>2.1.1</Version>
    </PackageReference>
    <PackageReference Include="Microsoft.Extensions.Primitives">
      <Version>2.1.1</Version>
    </PackageReference>
    <PackageReference Include="Moq">
      <Version>4.11.0</Version>
    </PackageReference>
    <PackageReference Include="MSTest.TestAdapter">
      <Version>1.4.0</Version>
    </PackageReference>
    <PackageReference Include="MSTest.TestFramework">
      <Version>1.4.0</Version>
    </PackageReference>
    <PackageReference Include="Newtonsoft.Json">
      <Version>10.0.3</Version>
    </PackageReference>
    <PackageReference Include="System.Buffers">
      <Version>4.4.0</Version>
    </PackageReference>
    <PackageReference Include="System.Memory">
      <Version>4.5.1</Version>
    </PackageReference>
    <PackageReference Include="System.Numerics.Vectors">
      <Version>4.4.0</Version>
    </PackageReference>
    <PackageReference Include="System.Runtime.CompilerServices.Unsafe">
      <Version>4.5.1</Version>
    </PackageReference>
    <PackageReference Include="System.Threading.Tasks.Extensions">
      <Version>4.4.0</Version>
    </PackageReference>
    <PackageReference Include="System.ValueTuple">
      <Version>4.4.0</Version>
    </PackageReference>
    <PackageReference Include="xunit">
      <Version>2.4.1</Version>
    </PackageReference>
    <PackageReference Include="xunit.abstractions">
      <Version>2.0.3</Version>
    </PackageReference>
    <PackageReference Include="xunit.analyzers">
      <Version>0.10.0</Version>
    </PackageReference>
    <PackageReference Include="xunit.assert">
      <Version>2.4.1</Version>
    </PackageReference>
    <PackageReference Include="xunit.core">
      <Version>2.4.1</Version>
    </PackageReference>
    <PackageReference Include="xunit.extensibility.core">
      <Version>2.4.1</Version>
    </PackageReference>
    <PackageReference Include="xunit.extensibility.execution">
      <Version>2.4.1</Version>
    </PackageReference>
    <PackageReference Include="xunit.runner.visualstudio">
      <Version>2.4.1</Version>
      <IncludeAssets>runtime; build; native; contentfiles; analyzers</IncludeAssets>
      <PrivateAssets>all</PrivateAssets>
    </PackageReference>
  </ItemGroup>
  <ItemGroup>
    <PackageReference Include="Castle.Core">
      <Version>4.3.1</Version>
    </PackageReference>
    <PackageReference Include="FluentAssertions">
      <Version>5.3.0</Version>
    </PackageReference>
    <PackageReference Include="Microsoft.AspNet.WebApi.Client">
      <Version>5.2.6</Version>
    </PackageReference>
    <PackageReference Include="Microsoft.AspNet.WebApi.Core">
      <Version>5.2.6</Version>
    </PackageReference>
    <PackageReference Include="Microsoft.Extensions.Configuration">
      <Version>2.1.1</Version>
    </PackageReference>
    <PackageReference Include="Microsoft.Extensions.Configuration.Abstractions">
      <Version>2.1.1</Version>
    </PackageReference>
    <PackageReference Include="Microsoft.Extensions.Configuration.Binder">
      <Version>2.1.1</Version>
    </PackageReference>
    <PackageReference Include="Microsoft.Extensions.DependencyInjection.Abstractions">
      <Version>2.1.1</Version>
    </PackageReference>
    <PackageReference Include="Microsoft.Extensions.Logging">
      <Version>2.1.1</Version>
    </PackageReference>
    <PackageReference Include="Microsoft.Extensions.Logging.Abstractions">
      <Version>2.1.1</Version>
    </PackageReference>
    <PackageReference Include="Microsoft.Extensions.Options">
      <Version>2.1.1</Version>
    </PackageReference>
    <PackageReference Include="Microsoft.Extensions.Primitives">
      <Version>2.1.1</Version>
    </PackageReference>
    <PackageReference Include="Moq">
      <Version>4.10.0</Version>
    </PackageReference>
    <PackageReference Include="MSTest.TestAdapter">
      <Version>1.3.2</Version>
    </PackageReference>
    <PackageReference Include="MSTest.TestFramework">
      <Version>1.3.2</Version>
    </PackageReference>
    <PackageReference Include="Newtonsoft.Json">
      <Version>10.0.3</Version>
    </PackageReference>
    <PackageReference Include="System.Buffers">
      <Version>4.4.0</Version>
    </PackageReference>
    <PackageReference Include="System.Memory">
      <Version>4.5.1</Version>
    </PackageReference>
    <PackageReference Include="System.Numerics.Vectors">
      <Version>4.4.0</Version>
    </PackageReference>
    <PackageReference Include="System.Runtime.CompilerServices.Unsafe">
      <Version>4.5.1</Version>
    </PackageReference>
    <PackageReference Include="System.Threading.Tasks.Extensions">
      <Version>4.4.0</Version>
    </PackageReference>
    <PackageReference Include="System.ValueTuple">
      <Version>4.4.0</Version>
    </PackageReference>
    <PackageReference Include="xunit">
      <Version>2.3.1</Version>
    </PackageReference>
    <PackageReference Include="xunit.abstractions">
      <Version>2.0.1</Version>
    </PackageReference>
    <PackageReference Include="xunit.analyzers">
      <Version>0.7.0</Version>
    </PackageReference>
    <PackageReference Include="xunit.assert">
      <Version>2.3.1</Version>
    </PackageReference>
    <PackageReference Include="xunit.core">
      <Version>2.3.1</Version>
    </PackageReference>
    <PackageReference Include="xunit.extensibility.core">
      <Version>2.3.1</Version>
    </PackageReference>
    <PackageReference Include="xunit.extensibility.execution">
      <Version>2.3.1</Version>
    </PackageReference>
    <PackageReference Include="xunit.runner.visualstudio">
      <Version>2.3.1</Version>
      <IncludeAssets>runtime; build; native; contentfiles; analyzers</IncludeAssets>
      <PrivateAssets>all</PrivateAssets>
    </PackageReference>
  </ItemGroup>
  <Import Project="$(VSToolsPath)\TeamTest\Microsoft.TestTools.targets" Condition="Exists('$(VSToolsPath)\TeamTest\Microsoft.TestTools.targets')" />
  <Import Project="$(MSBuildToolsPath)\Microsoft.CSharp.targets" />
  <Target Name="EnsureNuGetPackageBuildImports" BeforeTargets="PrepareForBuild">
    <PropertyGroup>
      <ErrorText>This project references NuGet package(s) that are missing on this computer. Use NuGet Package Restore to download them.  For more information, see http://go.microsoft.com/fwlink/?LinkID=322105. The missing file is {0}.</ErrorText>
    </PropertyGroup>
  </Target>
  <Import Project="..\..\..\packages\xunit.core.2.3.1\build\xunit.core.targets" Condition="Exists('..\..\..\packages\xunit.core.2.3.1\build\xunit.core.targets')" />
  <Import Project="..\..\..\packages\MSTest.TestAdapter.1.3.2\build\net45\MSTest.TestAdapter.targets" Condition="Exists('..\..\..\packages\MSTest.TestAdapter.1.3.2\build\net45\MSTest.TestAdapter.targets')" />
</Project><|MERGE_RESOLUTION|>--- conflicted
+++ resolved
@@ -43,16 +43,6 @@
   </PropertyGroup>
   <ItemGroup>
     <Reference Include="System" />
-<<<<<<< HEAD
-    <Reference Include="System.Buffers, Version=4.0.2.0, Culture=neutral, PublicKeyToken=cc7b13ffcd2ddd51, processorArchitecture=MSIL">
-      <HintPath>..\..\..\packages\System.Buffers.4.4.0\lib\netstandard2.0\System.Buffers.dll</HintPath>
-    </Reference>
-    <Reference Include="System.ComponentModel.Annotations, Version=4.2.1.0, Culture=neutral, PublicKeyToken=b03f5f7f11d50a3a, processorArchitecture=MSIL">
-      <HintPath>..\..\..\packages\System.ComponentModel.Annotations.4.5.0\lib\net461\System.ComponentModel.Annotations.dll</HintPath>
-    </Reference>
-    <Reference Include="System.ComponentModel.DataAnnotations" />
-=======
->>>>>>> 71a95281
     <Reference Include="System.Configuration" />
     <Reference Include="System.Core" />
     <Reference Include="System.Net.Http" />
