--- conflicted
+++ resolved
@@ -9,11 +9,7 @@
   <ItemGroup>
     <PackageReference Include="FluentAssertions" Version="5.3.0" />
     <PackageReference Include="Microsoft.Extensions.DependencyInjection" Version="2.0.0" />
-<<<<<<< HEAD
-    <PackageReference Include="Microsoft.NET.Test.Sdk" Version="15.9.0" />
-=======
     <PackageReference Include="Microsoft.NET.Test.Sdk" Version="16.1.1" />
->>>>>>> 33973721
     <PackageReference Include="Moq" Version="4.11.0" />
     <PackageReference Include="xunit" Version="2.4.1" />
     <PackageReference Include="xunit.runner.visualstudio" Version="2.4.1">
