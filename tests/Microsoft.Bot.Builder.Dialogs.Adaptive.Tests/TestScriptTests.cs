﻿// Copyright (c) Microsoft Corporation. All rights reserved.
// Licensed under the MIT License.
#pragma warning disable SA1201 // Elements should appear in the correct order

using System;
using System.Collections.Generic;
using System.Threading.Tasks;
using Microsoft.Bot.Builder.AI.Luis;
using Microsoft.Bot.Builder.AI.Luis.Testing;
using Microsoft.Extensions.Configuration;
using Xunit;

namespace Microsoft.Bot.Builder.Dialogs.Adaptive.Tests
{
    [CollectionDefinition("Dialogs.Adaptive")]
    public class TestScriptTests : IClassFixture<ResourceExplorerFixture>
    {
        private readonly string luisMockDirectory = PathUtils.NormalizePath(@"..\..\..\..\..\tests\Microsoft.Bot.Builder.Dialogs.Adaptive.Tests\Tests\TestScriptTests\LuisMock\");
        private readonly ResourceExplorerFixture _resourceExplorerFixture;

        public TestScriptTests(ResourceExplorerFixture resourceExplorerFixture)
        {
            _resourceExplorerFixture = resourceExplorerFixture.Initialize(nameof(TestScriptTests));
        }

#if AUTO
        public static IEnumerable<object[]> AssertReplyScripts => TestUtils.GetTestScripts(@"Tests\TestAssertReply");

        [Theory]
        [MemberData(nameof(AssertReplyScripts), DisableDiscoveryEnumeration = true)]
        public async Task TestScript_AssertReply(string resourceId)
        {
            await TestUtils.RunTestScript(_resourceExplorerFixture.ResourceExplorer, resourceId: resourceId);
        }
#endif

        [Fact]
        public async Task TestScriptTests_AssertReplyOneOf()
        {
            await TestUtils.RunTestScript(_resourceExplorerFixture.ResourceExplorer);
        }

        [Fact]
        public async Task TestScriptTests_AssertReplyOneOf_Assertions()
        {
            await TestUtils.RunTestScript(_resourceExplorerFixture.ResourceExplorer);
        }

        [Fact]
        public async Task TestScriptTests_AssertReplyOneOf_exact()
        {
            await TestUtils.RunTestScript(_resourceExplorerFixture.ResourceExplorer);
        }

        [Fact]
        public async Task TestScriptTests_AssertReplyOneOf_User()
        {
            await TestUtils.RunTestScript(_resourceExplorerFixture.ResourceExplorer);
        }

        [Fact]
        public async Task TestScriptTests_AssertReply_Assertions()
        {
            await TestUtils.RunTestScript(_resourceExplorerFixture.ResourceExplorer);
        }

        [Fact]
        public async Task TestScriptTests_AssertReply_Assertions_Failed()
        {
            try
            {
                await TestUtils.RunTestScript(_resourceExplorerFixture.ResourceExplorer);
            }
            catch (Exception e)
            {
                Assert.Contains("\"text\": \"hi User1\"", e.Message);
            }
        }

        [Fact]
        public async Task TestScriptTests_AssertReply_Exact()
        {
            await TestUtils.RunTestScript(_resourceExplorerFixture.ResourceExplorer);
        }

        [Fact]
        public async Task TestScriptTests_AssertReply_User()
        {
            await TestUtils.RunTestScript(_resourceExplorerFixture.ResourceExplorer);
        }

        [Fact]
        public async Task TestScriptTests_HttpRequestMock()
        {
            await TestUtils.RunTestScript(_resourceExplorerFixture.ResourceExplorer);
        }

        [Fact]
        public async Task TestScriptTests_HttpRequestLuisMock()
        {
            var config = new ConfigurationBuilder()
                .UseMockLuisSettings(luisMockDirectory, "TestBot")
                .Build();

            var resourceExplorer = _resourceExplorerFixture.ResourceExplorer
                .RegisterType(LuisAdaptiveRecognizer.Kind, typeof(MockLuisRecognizer), new MockLuisLoader(config));

            await TestUtils.RunTestScript(resourceExplorer, configuration: config);
        }

        [Fact]
        public async Task TestScriptTests_HttpRequestQnAMakerRecognizerMock()
        {
            await TestUtils.RunTestScript(_resourceExplorerFixture.ResourceExplorer);
        }

        [Fact]
        public async Task TestScriptTests_HttpRequestQnAMakerDialogMock()
        {
            await TestUtils.RunTestScript(_resourceExplorerFixture.ResourceExplorer);
        }

        [Fact]
        public async Task TestScriptTests_CustomEvent()
        {
            await TestUtils.RunTestScript(_resourceExplorerFixture.ResourceExplorer);
        }

        [Fact]
        public async Task TestScriptTests_PropertyMock()
        {
            var configBuilder = new ConfigurationBuilder();
            configBuilder.AddInMemoryCollection(new KeyValuePair<string, string>[]
            {
                new KeyValuePair<string, string>("file", "set settings.file"),
                new KeyValuePair<string, string>("fileoverwrite", "this is overwritten")
            });

            await TestUtils.RunTestScript(_resourceExplorerFixture.ResourceExplorer, configuration: configBuilder.Build());
        }

<<<<<<< HEAD
        [TestMethod]
        public async Task TestScriptTests_SkillMock()
        {
            await TestUtils.RunTestScript(ResourceExplorer);
        }

        [TestMethod]
=======
        [Fact]
>>>>>>> 4677d4ec
        public async Task TestScriptTests_UserConversationUpdate()
        {
            await TestUtils.RunTestScript(_resourceExplorerFixture.ResourceExplorer);
        }

        [Fact]
        public async Task TestScriptTests_UserTokenMock()
        {
            await TestUtils.RunTestScript(_resourceExplorerFixture.ResourceExplorer);
        }

        [Fact]
        public async Task TestScriptTests_UserTyping()
        {
            await TestUtils.RunTestScript(_resourceExplorerFixture.ResourceExplorer);
        }
    }
}<|MERGE_RESOLUTION|>--- conflicted
+++ resolved
@@ -139,17 +139,13 @@
             await TestUtils.RunTestScript(_resourceExplorerFixture.ResourceExplorer, configuration: configBuilder.Build());
         }
 
-<<<<<<< HEAD
-        [TestMethod]
+        [Fact]
         public async Task TestScriptTests_SkillMock()
         {
-            await TestUtils.RunTestScript(ResourceExplorer);
+            await TestUtils.RunTestScript(_resourceExplorerFixture.ResourceExplorer);
         }
 
-        [TestMethod]
-=======
         [Fact]
->>>>>>> 4677d4ec
         public async Task TestScriptTests_UserConversationUpdate()
         {
             await TestUtils.RunTestScript(_resourceExplorerFixture.ResourceExplorer);
