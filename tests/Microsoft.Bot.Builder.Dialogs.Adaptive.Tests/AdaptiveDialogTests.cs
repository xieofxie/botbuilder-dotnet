﻿// Copyright (c) Microsoft Corporation. All rights reserved.
// Licensed under the MIT License.

using System.Collections.Generic;
using System.Threading.Tasks;
using Microsoft.Bot.Builder.Adapters;
using Microsoft.Bot.Builder.Dialogs.Adaptive.Input;
using Microsoft.Bot.Builder.Dialogs.Adaptive.Recognizers;
using Microsoft.Bot.Builder.Dialogs.Adaptive.Events;
using Microsoft.Bot.Builder.Dialogs.Adaptive.Actions;
using Microsoft.Bot.Builder.Dialogs.Declarative.Resources;
using Microsoft.Bot.Builder.Dialogs.Declarative.Types;
using Microsoft.Bot.Builder.Expressions;
using Microsoft.Bot.Builder.Expressions.Parser;
using Microsoft.Bot.Builder.LanguageGeneration;
using Microsoft.Bot.Schema;
using Microsoft.Extensions.Configuration;
using Microsoft.VisualStudio.TestTools.UnitTesting;

namespace Microsoft.Bot.Builder.Dialogs.Adaptive.Tests
{
    [TestClass]
    public class AdaptiveDialogTests
    {
        public TestContext TestContext { get; set; }

        public ExpressionEngine expressionEngine { get; set; } = new ExpressionEngine();

        private TestFlow CreateFlow(AdaptiveDialog ruleDialog)
        {
            TypeFactory.Configuration = new ConfigurationBuilder().Build();

            var explorer = new ResourceExplorer();
            var storage = new MemoryStorage();
            var convoState = new ConversationState(storage);
            var userState = new UserState(storage);

            var adapter = new TestAdapter(TestAdapter.CreateConversation(TestContext.TestName));
            adapter
                .UseStorage(storage)
                .UseState(userState, convoState)
                .Use(new RegisterClassMiddleware<ResourceExplorer>(explorer))
                .UseLanguageGeneration(explorer)
                .Use(new TranscriptLoggerMiddleware(new FileTranscriptLogger()));

            DialogManager dm = new DialogManager(ruleDialog);
            return new TestFlow(adapter, async (turnContext, cancellationToken) =>
            {
                await dm.OnTurnAsync(turnContext, cancellationToken: cancellationToken).ConfigureAwait(false);
            });
        }

        [TestMethod]
        public async Task AdaptiveDialog_TopLevelFallback()
        {
            var ruleDialog = new AdaptiveDialog("planningTest");

            ruleDialog.AddEvent(new OnUnknownIntent(
                    new List<IDialog>()
                    {
                        new SendActivity("Hello Planning!")
                    }));

            await CreateFlow(ruleDialog)
            .Send("start")
                .AssertReply("Hello Planning!")
            .StartTestAsync();
        }

        [TestMethod]
        public async Task AdaptiveDialog_TopLevelFallbackMultipleActivities()
        {
            var ruleDialog = new AdaptiveDialog("planningTest");

            ruleDialog.AddEvent(new OnUnknownIntent(new List<IDialog>()
                    {
                        new SendActivity("Hello Planning!"),
                        new SendActivity("Howdy awain")
                    }));

            await CreateFlow(ruleDialog)
            .Send("start")
                .AssertReply("Hello Planning!")
                .AssertReply("Howdy awain")
            .StartTestAsync();
        }

        [TestMethod]
        public async Task AdaptiveDialog_EndTurn()
        {
            var ruleDialog = new AdaptiveDialog("planningTest");

            ruleDialog.AddEvent(
                new OnUnknownIntent(
                    new List<IDialog>()
                    {
                        new TextInput()
                        {
                            Prompt = new ActivityTemplate("Hello, what is your name?"),
                            Property = "user.name"
                        },
                        new SendActivity("Hello {user.name}, nice to meet you!"),
                    }));

            await CreateFlow(ruleDialog)
            .Send("hi")
                .AssertReply("Hello, what is your name?")
            .Send("Carlos")
                .AssertReply("Hello Carlos, nice to meet you!")
            .StartTestAsync();
        }

        [TestMethod]
        public async Task AdaptiveDialog_EditArray()
        {
            var dialog = new AdaptiveDialog("planningTest");
            dialog.Events.Add(new OnBeginDialog()
            {
<<<<<<< HEAD
                Actions = new List<IDialog>()
                {
                    // Add item
                    new TextInput() {
                        AlwaysPrompt = true,
                        Prompt = new ActivityTemplate("Please add an item to todos."),
                        Property = "dialog.todo"
                    },
                    new InitProperty() { Property = "user.todos", Type = "array" },
                    new EditArray(EditArray.ArrayChangeType.Push, "user.todos", "dialog.todo"),
                    new SendActivity() { Activity = new ActivityTemplate("Your todos: {join(user.todos, ',')}") },
                    new TextInput()
                    {
                        AlwaysPrompt = true,
                        Prompt = new ActivityTemplate("Please add an item to todos."),
                        Property = "dialog.todo"

                    },
                    new EditArray(EditArray.ArrayChangeType.Push, "user.todos", "dialog.todo"),
                    new SendActivity() { Activity = new ActivityTemplate("Your todos: {join(user.todos, ',')}") },

                    // Remove item
                    new TextInput() {
                        AlwaysPrompt = true,
                        Prompt = new ActivityTemplate("Enter a item to remove."),
                        Property = "dialog.todo"
                    },
                    new EditArray(EditArray.ArrayChangeType.Remove, "user.todos", "dialog.todo"),
                    new SendActivity() { Activity = new ActivityTemplate("Your todos: {join(user.todos, ',')}") },

                    // Add item and pop item
                    new TextInput() {
                        AlwaysPrompt = true,
                        Prompt = new ActivityTemplate("Please add an item to todos."),
                        Property = "dialog.todo"
                    },
                    new EditArray(EditArray.ArrayChangeType.Push, "user.todos", "dialog.todo"),
                    new TextInput()
                    {
                        AlwaysPrompt = true,
                        Prompt = new ActivityTemplate("Please add an item to todos."),
                        Property = "dialog.todo"
                    },
                    new EditArray(EditArray.ArrayChangeType.Push, "user.todos", "dialog.todo"),
                    new SendActivity() { Activity = new ActivityTemplate("Your todos: {join(user.todos, ',')}") },
=======
                // Add item
                new TextInput()
                {
                    AlwaysPrompt = true,
                    Prompt = new ActivityTemplate("Please add an item to todos."),
                    Property = "dialog.todo"
                },
                new InitProperty() { Property = "user.todos", Type = "array" },
                new EditArray(EditArray.ArrayChangeType.Push, "user.todos", "dialog.todo"),
                new SendActivity() { Activity = new ActivityTemplate("Your todos: {join(user.todos, ',')}") },
                new TextInput()
                {
                    AlwaysPrompt = true,
                    Prompt = new ActivityTemplate("Please add an item to todos."),
                    Property = "dialog.todo"
                },
                new EditArray(EditArray.ArrayChangeType.Push, "user.todos", "dialog.todo"),
                new SendActivity() { Activity = new ActivityTemplate("Your todos: {join(user.todos, ',')}") },

                // Remove item
                new TextInput()
                {
                    AlwaysPrompt = true,
                    Prompt = new ActivityTemplate("Enter a item to remove."),
                    Property = "dialog.todo"
                },
                new EditArray(EditArray.ArrayChangeType.Remove, "user.todos", "dialog.todo"),
                new SendActivity() { Activity = new ActivityTemplate("Your todos: {join(user.todos, ',')}") },

                // Add item and pop item
                new TextInput()
                {
                    AlwaysPrompt = true,
                    Prompt = new ActivityTemplate("Please add an item to todos."),
                    Property = "dialog.todo"
                },
                new EditArray(EditArray.ArrayChangeType.Push, "user.todos", "dialog.todo"),
                new TextInput()
                {
                    AlwaysPrompt = true,
                    Prompt = new ActivityTemplate("Please add an item to todos."),
                    Property = "dialog.todo"
                },
                new EditArray(EditArray.ArrayChangeType.Push, "user.todos", "dialog.todo"),
                new SendActivity() { Activity = new ActivityTemplate("Your todos: {join(user.todos, ',')}") },
>>>>>>> 1e837f0d

                    new EditArray(EditArray.ArrayChangeType.Pop, "user.todos"),
                    new SendActivity() { Activity = new ActivityTemplate("Your todos: {join(user.todos, ',')}") },

                    // Take item
                    new EditArray(EditArray.ArrayChangeType.Take, "user.todos"),
                    new SendActivity() { Activity = new ActivityTemplate("Your todos: {join(user.todos, ',')}") },

                    // Clear list
                    new EditArray(EditArray.ArrayChangeType.Clear, "user.todos"),
                    new SendActivity() { Activity = new ActivityTemplate("Your todos: {join(user.todos, ',')}") },
                }
            });

            await CreateFlow(dialog)
            .Send("hi")
                .AssertReply("Please add an item to todos.")
            .Send("todo1")
                .AssertReply("Your todos: todo1")
                .AssertReply("Please add an item to todos.")
            .Send("todo2")
                .AssertReply("Your todos: todo1, todo2")
                .AssertReply("Enter a item to remove.")
            .Send("todo2")
                .AssertReply("Your todos: todo1")
                .AssertReply("Please add an item to todos.")
            .Send("todo3")
                .AssertReply("Please add an item to todos.")
            .Send("todo4")
                .AssertReply("Your todos: todo1, todo3, todo4")
                .AssertReply("Your todos: todo1, todo3")
                .AssertReply("Your todos: todo3")
            .StartTestAsync();
        }

        [TestMethod]
        public async Task AdaptiveDialog_IfProperty()
        {
            var ruleDialog = new AdaptiveDialog("planningTest");

            ruleDialog.AddEvent(new OnUnknownIntent(
                    new List<IDialog>()
                    {
                        new IfCondition()
                        {
                            Condition = "user.name == null",
                            Actions = new List<IDialog>()
                            {
                                new TextInput() {
                                    Prompt = new ActivityTemplate("Hello, what is your name?"),
                                    Property = "user.name"
                                },
                            }
                        },
                        new SendActivity("Hello {user.name}, nice to meet you!")
                    }));

            await CreateFlow(ruleDialog)
            .Send("hi")
                .AssertReply("Hello, what is your name?")
            .Send("Carlos")
                .AssertReply("Hello Carlos, nice to meet you!")
            .StartTestAsync();
        }

        [TestMethod]
        public async Task AdaptiveDialog_TextInput()
        {
            var ruleDialog = new AdaptiveDialog("planningTest")
            {
                Events = new List<IOnEvent>()
                {
                    new OnBeginDialog()
                    {
                        Actions = new List<IDialog>()
                        {
                            new IfCondition()
                            {
                                Condition = "user.name == null",
                                Actions = new List<IDialog>()
                                {
                                    new TextInput()
                                    {
                                        Prompt = new ActivityTemplate("Hello, what is your name?"),
                                        Property = "user.name"
                                    }
                                }
                            },
                            new SendActivity("Hello {user.name}, nice to meet you!")
                        }
                    }
                }
            };

            await CreateFlow(ruleDialog)
                .Send("hi")
                    .AssertReply("Hello, what is your name?")
                .Send("Carlos")
                    .AssertReply("Hello Carlos, nice to meet you!")
                .StartTestAsync();
        }

        [TestMethod]
        public async Task AdaptiveDialog_StringLiteralInExpression()
        {
            var ruleDialog = new AdaptiveDialog("planningTest")
            {
                AutoEndDialog = false,
                Events = new List<IOnEvent>()
                {
                    new OnUnknownIntent()
                    {
                        Actions = new List<IDialog>()
                        {
                            new IfCondition()
                            {
                                Condition = "user.name == null",
                                Actions = new List<IDialog>()
                                {
                                    new TextInput()
                                    {
                                        Prompt = new ActivityTemplate("Hello, what is your name?"),
                                        OutputBinding = "user.name"
                                    }
                                }
                            },
                            new IfCondition()
                            {
                                // Check comparison with string literal
                                Condition = "user.name == 'Carlos'",
                                Actions = new List<IDialog>()
                                {
                                    new SendActivity("Hello carlin")
                                }
                            },
                            new SendActivity("Hello {user.name}, nice to meet you!")
                        }
                    }
                }
            };

            await CreateFlow(ruleDialog)
            .Send(new Activity() { Type = ActivityTypes.ConversationUpdate, MembersAdded = new List<ChannelAccount>() { new ChannelAccount("bot", "Bot"), new ChannelAccount("user", "User") } })
            .Send("hi")
                .AssertReply("Hello, what is your name?")
            .Send("Carlos")
                .AssertReply("Hello carlin")
                .AssertReply("Hello Carlos, nice to meet you!")
            .StartTestAsync();
        }

        [TestMethod]
        public async Task AdaptiveDialog_DoActions()
        {
            var ruleDialog = new AdaptiveDialog("planningTest")
            {
                AutoEndDialog = false,
                Recognizer = new RegexRecognizer()
                {
                    Intents = new Dictionary<string, string>()
                    {
                        { "JokeIntent", "joke" },
                        { "HelloIntent", "hi|hello" }
                    }
                },
                Events = new List<IOnEvent>()
                {
                    new OnBeginDialog()
                    {
<<<<<<< HEAD
                        Actions = new List<IDialog>()
                        {
                            new IfCondition()
                            {
                                Condition = "user.name == null",
                                    Actions = new List<IDialog>()
                                    {
                                        new TextInput()
                                        {
                                            Prompt = new ActivityTemplate("Hello, what is your name?"),
                                            Property = "user.name"
                                        }
                                    }
                            },
                            new SendActivity("Hello {user.name}, nice to meet you!")
                        },
=======
                        Condition = "user.name == null",
                        Steps = new List<IDialog>()
                        {
                            new TextInput()
                            {
                                Prompt = new ActivityTemplate("Hello, what is your name?"),
                                Property = "user.name"
                            }
                        }
>>>>>>> 1e837f0d
                    },
                    new OnIntent()
                    {
<<<<<<< HEAD
                        Intent="JokeIntent",
                        Actions = new List<IDialog>()
=======
                        Intent = "JokeIntent",
                        Steps = new List<IDialog>()
>>>>>>> 1e837f0d
                        {
                            new SendActivity("Why did the chicken cross the road?"),
                            new EndTurn(),
                            new SendActivity("To get to the other side")
                        }
                    },
                    new OnIntent()
                    {
<<<<<<< HEAD
                        Intent="HelloIntent",
                        Actions = new List<IDialog>()
=======
                        Intent = "HelloIntent",
                        Steps = new List<IDialog>()
>>>>>>> 1e837f0d
                        {
                            new SendActivity("Hello {user.name}, nice to meet you!")
                        }
                    }
                },
            };

            await CreateFlow(ruleDialog)
               .SendConversationUpdate()
                   .AssertReply("Hello, what is your name?")
               .Send("Carlos")
                   .AssertReply("Hello Carlos, nice to meet you!")
               .Send("Do you know a joke?")
                   .AssertReply("Why did the chicken cross the road?")
               .Send("Why?")
                   .AssertReply("To get to the other side")
               .Send("hi")
                   .AssertReply("Hello Carlos, nice to meet you!")
               .StartTestAsync();
        }

        [TestMethod]
        public async Task AdaptiveDialog_ReplacePlan()
        {
            var ruleDialog = new AdaptiveDialog("planningTest");
            ruleDialog.AutoEndDialog = false;
            ruleDialog.Recognizer = new RegexRecognizer()
            {
                Intents = new Dictionary<string, string>()
                {
                    { "JokeIntent", "(?i)joke" },
                    { "GreetingIntent", "(?i)greeting|hi|hello" }
                }
            };

            ruleDialog.AddEvents(new List<IOnEvent>()
            {
                new OnBeginDialog()
                {
                    Actions = new List<IDialog>()
                    {
                        new IfCondition()
                        {
                            Condition = "user.name == null",
                            Actions = new List<IDialog>()
                            {
                                new TextInput()
                                {
                                    Prompt = new ActivityTemplate("Hello, what is your name?"),
                                    Property = "user.name"
                                }
                            }
                        },
                        new SendActivity("Hello {user.name}, nice to meet you!")
                    }
                },
                new OnIntent()
                {
<<<<<<< HEAD
                    Intent= "GreetingIntent",
                    Actions = new List<IDialog>()
=======
                    Intent = "GreetingIntent",
                    Steps = new List<IDialog>()
>>>>>>> 1e837f0d
                    {
                        new SendActivity("Hello {user.name}, nice to meet you!")
                    }
                },
<<<<<<< HEAD
                new OnIntent("JokeIntent",
                    actions: new List<IDialog>()
=======
                new IntentRule(
                    "JokeIntent",
                    steps: new List<IDialog>()
>>>>>>> 1e837f0d
                    {
                        new SendActivity("Why did the chicken cross the road?"),
                        new EndTurn(),
                        new SendActivity("To get to the other side")
                    }),
                new OnUnknownIntent(
                    actions: new List<IDialog>()
                    {
                        new SendActivity("I'm a joke bot. To get started say 'tell me a joke'")
                    })
            });

            await CreateFlow(ruleDialog)
            .SendConversationUpdate()
                .AssertReply("Hello, what is your name?")
            .Send("Carlos")
                .AssertReply("Hello Carlos, nice to meet you!")
            .Send("Do you know a joke?")
                .AssertReply("Why did the chicken cross the road?")
            .Send("Why?")
                .AssertReply("To get to the other side")
            .Send("hi")
                .AssertReply("Hello Carlos, nice to meet you!")
            .StartTestAsync();
        }

        [TestMethod]
        public async Task AdaptiveDialog_NestedInlineSequences()
        {
            var ruleDialog = new AdaptiveDialog("planningTest")
            {
                AutoEndDialog = false,
                Recognizer = new RegexRecognizer()
                {
                    Intents = new Dictionary<string, string>()
                    {
                        { "JokeIntent", "joke"},
                        { "GreetingIntemt", "hi|hello"},
                        { "GoodbyeIntent", "bye|goodbye|seeya|see ya"},
                    }
                },
                Events = new List<IOnEvent>()
                {
                    new OnBeginDialog()
                    {
                        Actions = new List<IDialog>()
                        {
                            new IfCondition()
                            {
                                Condition = "user.name == null",
                                Actions = new List<IDialog>()
                                {
                                    new TextInput()
                                    {
                                        Prompt = new ActivityTemplate("Hello, what is your name?"),
                                        Property = "user.name"
                                    }
                                }
                            },
                            new SendActivity("Hello {user.name}, nice to meet you!"),
                        },
                    },
                    new OnIntent("GreetingIntemt",
                        actions: new List<IDialog>()
                        {
                            new SendActivity("Hello {user.name}, nice to meet you!"),
                        }),
                    new OnIntent("JokeIntent",
                        actions: new List<IDialog>()
                        {
                            new SendActivity("Why did the chicken cross the road?"),
                            new EndTurn(),
                            new SendActivity("To get to the other side")
                        }),
                    new OnIntent("GoodbyeIntent",
                        actions: new List<IDialog>()
                        {
                            new SendActivity("See you later aligator!"),
                            new EndDialog()
                        }),
                    new OnUnknownIntent(
                        new List<IDialog>()
                        {
                            new SendActivity("I'm a joke bot. To get started say 'tell me a joke'")
                        })
                }
            };

            await CreateFlow(ruleDialog)
            .Send("hi")
                .AssertReply("Hello, what is your name?")
            .Send("Carlos")
                .AssertReply("Hello Carlos, nice to meet you!")
            .Send("Do you know a joke?")
                .AssertReply("Why did the chicken cross the road?")
            .Send("Why?")
                .AssertReply("To get to the other side")
            .Send("hi")
                .AssertReply("Hello Carlos, nice to meet you!")
            .Send("ummm")
                .AssertReply("I'm a joke bot. To get started say 'tell me a joke'")
            .Send("Goodbye")
                .AssertReply("See you later aligator!")
            .StartTestAsync();
        }

        [TestMethod]
        public async Task AdaptiveDialog_BeginDialog()
        {
            var innerDialog = new AdaptiveDialog("innerDialog")
            {
                AutoEndDialog = false,
                Recognizer = new RegexRecognizer()
                {
                    Intents = new Dictionary<string, string>()
                    {
                        { "JokeIntent", "(?i)joke"},
                        { "GreetingIntent", "(?i)hi|hello"},
                        { "GoodbyeIntent", "(?i)bye|goodbye|seeya|see ya"}
                    }
                },
                Events = new List<IOnEvent>()
                {
                    new OnBeginDialog()
                    {
                        Actions = new List<IDialog>()
                        {
                            new BeginDialog("Greeting"),
                            new SendActivity("I'm a joke bot. To get started say 'tell me a joke'"),
                        },
                    },

                    new OnIntent("JokeIntent",
                        actions: new List<IDialog>()
                        {
                            new BeginDialog("TellJokeDialog"),
                        }),

                    new OnIntent("GreetingIntent",
                        actions: new List<IDialog>()
                        {
                            new BeginDialog("Greeting"),
                        }),

                    new OnIntent("GoodbyeIntent",
                        actions: new List<IDialog>()
                        {
                            new SendActivity("See you later aligator!"),
                            new EndDialog()
                        }),

                    new OnUnknownIntent(actions: new List<IDialog>()
                        {
                            new SendActivity("Like I said, I'm a joke bot. To get started say 'tell me a joke'"),
                        }),
                }
            };

            innerDialog.AddDialog(new[] {
                new AdaptiveDialog("Greeting")
                {
                    Events = new List<IOnEvent>()
                    {
                        new OnBeginDialog()
                        {

                            Actions = new List<IDialog>()
                            {
                                new IfCondition()
                                {
                                    Condition = "user.name == null",
                                    Actions = new List<IDialog>()
                                    {
                                        new TextInput()
                                        {
                                            Prompt = new ActivityTemplate("Hello, what is your name?"),
                                            Property = "user.name"
                                        },
                                        new SendActivity("Hello {user.name}, nice to meet you!")
                                    },
                                    ElseActions = new List<IDialog>()
                                    {
                                        new SendActivity("Hello {user.name}, nice to see you again!")
                                    }
                                }
                            }
                        }
                    }
                },
                new AdaptiveDialog("TellJokeDialog")
                    {
                        Events = new List<IOnEvent>()
                        {
                            new OnBeginDialog()
                            {

                                Actions = new List<IDialog>()
                                {
                                    new SendActivity("Why did the chicken cross the road?"),
                                    new EndTurn(),
                                    new SendActivity("To get to the other side")
                                }
                            }
                        }
                    }
                });

            var outerDialog = new AdaptiveDialog("outer")
            {
                AutoEndDialog = false,
                Recognizer = new RegexRecognizer()
                {
                    Intents = new Dictionary<string, string>()
                    {
                        { "BeginIntent", "(?i)begin" },
                        { "HelpIntent", "(?i)help" }
                    }
                },
                Events = new List<IOnEvent>()
                {
                    new OnBeginDialog()
                    {
                        Actions = new List<IDialog>()
                        {
                            new SendActivity("Hi, type 'begin' to start a dialog, type 'help' to get help.")
                        },
                    },
                    new OnIntent("BeginIntent")
                    {
                        Actions = new List<IDialog>()
                        {
                            new BeginDialog("innerDialog")
                        }
                    },
                    new OnIntent("HelpIntent")
                    {
                        Actions = new List<IDialog>()
                        {
                            new SendActivity("help is coming")
                        }
                    },
                    new OnUnknownIntent()
                    {
                        Actions = new List<IDialog>()
                        {
                            new SendActivity("Hi, type 'begin' to start a dialog, type 'help' to get help.")
                        }
                    },
                }
            };
            outerDialog.AddDialog(new List<IDialog>() { innerDialog });


            await CreateFlow(outerDialog)
            .Send("hi")
                .AssertReply("Hi, type 'begin' to start a dialog, type 'help' to get help.")
            .Send("begin")
                .AssertReply("Hello, what is your name?")
            .Send("Carlos")
                .AssertReply("Hello Carlos, nice to meet you!")
                .AssertReply("I'm a joke bot. To get started say 'tell me a joke'")
            .Send("tell me a joke")
                .AssertReply("Why did the chicken cross the road?")
            .Send("Why?")
                .AssertReply("To get to the other side")
            .Send("hi")
                .AssertReply("Hello Carlos, nice to see you again!")
            .Send("Do you know a joke?")
                .AssertReply("Why did the chicken cross the road?")
            .Send("Why?")
                .AssertReply("To get to the other side")
            .Send("ummm")
                 .AssertReply("Like I said, I'm a joke bot. To get started say 'tell me a joke'")
            .Send("help")
                .AssertReply("help is coming")
            .Send("bye")
                .AssertReply("See you later aligator!")
            .StartTestAsync();
        }

        [TestMethod]
        public async Task AdaptiveDialog_IntentEvent()
        {
            var planningDialog = new AdaptiveDialog("planningTest")
            {
                AutoEndDialog = false,
                Recognizer = new RegexRecognizer()
                {
                    Intents = new Dictionary<string, string>()
                    {
                        { "JokeIntent", "joke" }
                    }
                },
                Events = new List<IOnEvent>()
                {
                    new OnBeginDialog()
                    {
                        Actions = new List<IDialog>()
                        {
                            new SendActivity("I'm a joke bot. To get started say 'tell me a joke'")
                        },
                    },
                    new OnIntent("JokeIntent",
                        actions: new List<IDialog>()
                        {
                            new SendActivity("Why did the chicken cross the road?"),
                            new EndTurn(),
                            new SendActivity("To get to the other side")
                        }),
                }
            };

            await CreateFlow(planningDialog)
            .SendConversationUpdate()
                .AssertReply("I'm a joke bot. To get started say 'tell me a joke'")
            .Send("Do you know a joke?")
                .AssertReply("Why did the chicken cross the road?")
            .Send("Why?")
                .AssertReply("To get to the other side")
            .StartTestAsync();
        }

        [TestMethod]
        public async Task AdaptiveDialog_NestedRecognizers()
        {
            var outerDialog = new AdaptiveDialog("outer")
            {
                AutoEndDialog = false,
                Recognizer = new RegexRecognizer()
                {
                    Intents = new Dictionary<string, string>()
                    {
                        { "SideIntent", "side" },
                        { "CancelIntent", "cancel" },
                    }
                },

                Events = new List<IOnEvent>()
                {
                    new OnBeginDialog()
                    {
                        Actions = new List<IDialog>()
                        {
                            new TextInput()
                            {
                                Prompt = new ActivityTemplate("name?"),
                                Property = "user.name"
                            },
                            new SendActivity("{user.name}"),
                            new NumberInput()
                            {
                                Prompt = new ActivityTemplate("age?"),
                                Property = "user.age"
                            },
                            new SendActivity("{user.age}"),
                        }
                    },
                    new OnIntent("SideIntent") { Actions = new List<IDialog>() { new SendActivity("sideintent") } },
                    new OnIntent("CancelIntent") { Actions = new List<IDialog>() { new EndDialog() } },
                    new OnUnknownIntent() { Actions = new List<IDialog>() { new SendActivity("outerWhat") } }
                }
            };

            var ruleDialog = new AdaptiveDialog("root")
            {
                AutoEndDialog = false,
                Recognizer = new RegexRecognizer()
                {
                    Intents = new Dictionary<string, string>()
                    {
                        { "StartOuterIntent", "start" },
                        { "RootIntent", "root" },
                    }
                },
                Events = new List<IOnEvent>()
                {
                    new OnIntent("StartOuterIntent", actions: new List<IDialog>() { outerDialog }),
                    new OnIntent("RootIntent", actions: new List<IDialog>() { new SendActivity("rootintent") }),
                    new OnUnknownIntent( new List<IDialog>() { new SendActivity("rootunknown") })
                }
            };

            await CreateFlow(ruleDialog)
            .Send("start")
                .AssertReply("name?")
            .Send("side")
                .AssertReply("sideintent")
                .AssertReply("name?")
            .Send("root")
                .AssertReply("rootintent")
                .AssertReply("name?")
            .Send("Carlos")
                .AssertReply("Carlos")
                .AssertReply("age?")
            .Send("root")
                .AssertReply("rootintent")
                .AssertReply("age?")
            .Send("side")
                .AssertReply("sideintent")
                .AssertReply("age?")
            .Send("10")
                .AssertReply("10")
            .StartTestAsync();
        }

        [TestMethod]
        public async Task AdaptiveDialog_ActivityEvents()
        {
            var dialog = new AdaptiveDialog("test")
            {
                AutoEndDialog = false,
                Recognizer = new RegexRecognizer()
                {
                    Intents = new Dictionary<string, string>()
                    {
                        { "JokeIntent", "joke" }
                    }
                },
                Events = new List<IOnEvent>()
                {
                    new OnActivity("Custom", actions: new List<IDialog>() { new SendActivity("CustomActivityEvent") }),
                    new OnMessageActivity(actions: new List<IDialog>() { new SendActivity("MessageActivityEvent") }),
                    new OnMessageDeleteActivity(actions: new List<IDialog>() { new SendActivity("MessageDeleteActivityEvent") }),
                    new OnMessageUpdateActivity(actions: new List<IDialog>() { new SendActivity("MessageUpdateActivityEvent") }),
                    new OnMessageReactionActivity(actions: new List<IDialog>() { new SendActivity("MessageReactionActivityEvent") }),
                    new OnConversationUpdateActivity(actions: new List<IDialog>() { new SendActivity("ConversationUpdateActivityEvent") }),
                    new OnEndOfConversationActivity(actions: new List<IDialog>() { new SendActivity("EndOfConversationActivityEvent") }),
                    new OnInvokeActivity(actions: new List<IDialog>() { new SendActivity("InvokeActivityEvent") }),
                    new OnEventActivity(actions: new List<IDialog>() { new SendActivity("EventActivityEvent") }),
                    new OnHandoffActivity(actions: new List<IDialog>() { new SendActivity("HandoffActivityEvent") }),
                    new OnTypingActivity(actions: new List<IDialog>() { new SendActivity("TypingActivityEvent") }),
                    new OnMessageActivity(constraint: "turn.activity.text == 'constraint'", actions: new List<IDialog>() { new SendActivity("constraint") }),
                }
            };

            await CreateFlow(dialog)
            .SendConversationUpdate()
                .AssertReply("ConversationUpdateActivityEvent")
            .Send("MessageActivityEvent")
                .AssertReply("MessageActivityEvent")
            .Send("constraint")
                .AssertReply("constraint")
            .Send(new Activity(type: ActivityTypes.MessageUpdate))
                .AssertReply("MessageUpdateActivityEvent")
            .Send(new Activity(type: ActivityTypes.MessageDelete))
                .AssertReply("MessageDeleteActivityEvent")
            .Send(new Activity(type: ActivityTypes.MessageReaction))
                .AssertReply("MessageReactionActivityEvent")
            .Send(Activity.CreateTypingActivity())
                .AssertReply("TypingActivityEvent")
            .Send(Activity.CreateEndOfConversationActivity())
                .AssertReply("EndOfConversationActivityEvent")
            .Send(Activity.CreateEventActivity())
                .AssertReply("EventActivityEvent")
            .Send(Activity.CreateHandoffActivity())
                .AssertReply("HandoffActivityEvent")
            .Send(Activity.CreateInvokeActivity())
                .AssertReply("InvokeActivityEvent")
            .Send(new Activity(type: "Custom"))
                .AssertReply("CustomActivityEvent")
            .StartTestAsync();
        }

        [TestMethod]
        public async Task AdaptiveDialog_ActivityAndIntentEvents()
        {
            var dialog = new AdaptiveDialog("test")
            {
                AutoEndDialog = false,
                Recognizer = new RegexRecognizer()
                {
                    Intents = new Dictionary<string, string>()
                    {
                        { "JokeIntent", "joke" }
                    }
                },
                Events = new List<IOnEvent>()
                {
                    new OnIntent(intent: "JokeIntent", actions: new List<IDialog>() { new SendActivity("chicken joke") }),
                    new OnMessageActivity(constraint: "turn.activity.text == 'magic'", actions: new List<IDialog>() { new SendActivity("abracadabra") }),
                }
            };

            await CreateFlow(dialog)
            .Send("tell me a joke")
                .AssertReply("chicken joke")
            .Send("magic")
                .AssertReply("abracadabra")
            .StartTestAsync();
        }

    }
}<|MERGE_RESOLUTION|>--- conflicted
+++ resolved
@@ -116,7 +116,6 @@
             var dialog = new AdaptiveDialog("planningTest");
             dialog.Events.Add(new OnBeginDialog()
             {
-<<<<<<< HEAD
                 Actions = new List<IDialog>()
                 {
                     // Add item
@@ -162,53 +161,6 @@
                     },
                     new EditArray(EditArray.ArrayChangeType.Push, "user.todos", "dialog.todo"),
                     new SendActivity() { Activity = new ActivityTemplate("Your todos: {join(user.todos, ',')}") },
-=======
-                // Add item
-                new TextInput()
-                {
-                    AlwaysPrompt = true,
-                    Prompt = new ActivityTemplate("Please add an item to todos."),
-                    Property = "dialog.todo"
-                },
-                new InitProperty() { Property = "user.todos", Type = "array" },
-                new EditArray(EditArray.ArrayChangeType.Push, "user.todos", "dialog.todo"),
-                new SendActivity() { Activity = new ActivityTemplate("Your todos: {join(user.todos, ',')}") },
-                new TextInput()
-                {
-                    AlwaysPrompt = true,
-                    Prompt = new ActivityTemplate("Please add an item to todos."),
-                    Property = "dialog.todo"
-                },
-                new EditArray(EditArray.ArrayChangeType.Push, "user.todos", "dialog.todo"),
-                new SendActivity() { Activity = new ActivityTemplate("Your todos: {join(user.todos, ',')}") },
-
-                // Remove item
-                new TextInput()
-                {
-                    AlwaysPrompt = true,
-                    Prompt = new ActivityTemplate("Enter a item to remove."),
-                    Property = "dialog.todo"
-                },
-                new EditArray(EditArray.ArrayChangeType.Remove, "user.todos", "dialog.todo"),
-                new SendActivity() { Activity = new ActivityTemplate("Your todos: {join(user.todos, ',')}") },
-
-                // Add item and pop item
-                new TextInput()
-                {
-                    AlwaysPrompt = true,
-                    Prompt = new ActivityTemplate("Please add an item to todos."),
-                    Property = "dialog.todo"
-                },
-                new EditArray(EditArray.ArrayChangeType.Push, "user.todos", "dialog.todo"),
-                new TextInput()
-                {
-                    AlwaysPrompt = true,
-                    Prompt = new ActivityTemplate("Please add an item to todos."),
-                    Property = "dialog.todo"
-                },
-                new EditArray(EditArray.ArrayChangeType.Push, "user.todos", "dialog.todo"),
-                new SendActivity() { Activity = new ActivityTemplate("Your todos: {join(user.todos, ',')}") },
->>>>>>> 1e837f0d
 
                     new EditArray(EditArray.ArrayChangeType.Pop, "user.todos"),
                     new SendActivity() { Activity = new ActivityTemplate("Your todos: {join(user.todos, ',')}") },
@@ -378,7 +330,6 @@
                 {
                     new OnBeginDialog()
                     {
-<<<<<<< HEAD
                         Actions = new List<IDialog>()
                         {
                             new IfCondition()
@@ -395,27 +346,11 @@
                             },
                             new SendActivity("Hello {user.name}, nice to meet you!")
                         },
-=======
-                        Condition = "user.name == null",
-                        Steps = new List<IDialog>()
-                        {
-                            new TextInput()
-                            {
-                                Prompt = new ActivityTemplate("Hello, what is your name?"),
-                                Property = "user.name"
-                            }
-                        }
->>>>>>> 1e837f0d
                     },
                     new OnIntent()
                     {
-<<<<<<< HEAD
                         Intent="JokeIntent",
                         Actions = new List<IDialog>()
-=======
-                        Intent = "JokeIntent",
-                        Steps = new List<IDialog>()
->>>>>>> 1e837f0d
                         {
                             new SendActivity("Why did the chicken cross the road?"),
                             new EndTurn(),
@@ -424,13 +359,8 @@
                     },
                     new OnIntent()
                     {
-<<<<<<< HEAD
                         Intent="HelloIntent",
                         Actions = new List<IDialog>()
-=======
-                        Intent = "HelloIntent",
-                        Steps = new List<IDialog>()
->>>>>>> 1e837f0d
                         {
                             new SendActivity("Hello {user.name}, nice to meet you!")
                         }
@@ -489,25 +419,14 @@
                 },
                 new OnIntent()
                 {
-<<<<<<< HEAD
                     Intent= "GreetingIntent",
                     Actions = new List<IDialog>()
-=======
-                    Intent = "GreetingIntent",
-                    Steps = new List<IDialog>()
->>>>>>> 1e837f0d
                     {
                         new SendActivity("Hello {user.name}, nice to meet you!")
                     }
                 },
-<<<<<<< HEAD
                 new OnIntent("JokeIntent",
                     actions: new List<IDialog>()
-=======
-                new IntentRule(
-                    "JokeIntent",
-                    steps: new List<IDialog>()
->>>>>>> 1e837f0d
                     {
                         new SendActivity("Why did the chicken cross the road?"),
                         new EndTurn(),
