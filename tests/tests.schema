--- conflicted
+++ resolved
@@ -342,9 +342,6 @@
     },
     {
       "$ref": "#/definitions/Microsoft.Test.SetProperties"
-    },
-    {
-      "$ref": "#/definitions/Microsoft.Test.SettingStringMock"
     },
     {
       "$ref": "#/definitions/Microsoft.Test.UserActivity"
@@ -671,239 +668,7 @@
           "description": "Schema to fill in.",
           "anyOf": [
             {
-              "$schema": "http://json-schema.org/draft-07/schema#",
-              "title": "Core schema meta-schema",
-              "definitions": {
-                "schemaArray": {
-                  "type": "array",
-                  "minItems": 1,
-                  "items": {
-                    "$ref": "#/definitions/Microsoft.AdaptiveDialog/properties/schema/anyOf/0"
-                  }
-                },
-                "nonNegativeInteger": {
-                  "type": "integer",
-                  "minimum": 0
-                },
-                "nonNegativeIntegerDefault0": {
-                  "type": "integer",
-                  "minimum": 0,
-                  "default": 0
-                },
-                "simpleTypes": {
-                  "enum": [
-                    "array",
-                    "boolean",
-                    "integer",
-                    "null",
-                    "number",
-                    "object",
-                    "string"
-                  ]
-                },
-                "stringArray": {
-                  "type": "array",
-                  "uniqueItems": true,
-                  "default": [],
-                  "items": {
-                    "type": "string"
-                  }
-                }
-              },
-              "type": [
-                "object",
-                "boolean"
-              ],
-              "properties": {
-                "$schema": {
-                  "type": "string",
-                  "format": "uri"
-                },
-                "$ref": {
-                  "type": "string",
-                  "format": "uri-reference"
-                },
-                "$comment": {
-                  "type": "string"
-                },
-                "title": {
-                  "type": "string"
-                },
-                "description": {
-                  "type": "string"
-                },
-                "default": true,
-                "readOnly": {
-                  "type": "boolean",
-                  "default": false
-                },
-                "writeOnly": {
-                  "type": "boolean",
-                  "default": false
-                },
-                "examples": {
-                  "type": "array",
-                  "items": true
-                },
-                "multipleOf": {
-                  "type": "number",
-                  "exclusiveMinimum": 0
-                },
-                "maximum": {
-                  "type": "number"
-                },
-                "exclusiveMaximum": {
-                  "type": "number"
-                },
-                "minimum": {
-                  "type": "number"
-                },
-                "exclusiveMinimum": {
-                  "type": "number"
-                },
-                "maxLength": {
-                  "$ref": "#/definitions/Microsoft.AdaptiveDialog/properties/schema/anyOf/0/definitions/nonNegativeInteger"
-                },
-                "minLength": {
-                  "$ref": "#/definitions/Microsoft.AdaptiveDialog/properties/schema/anyOf/0/definitions/nonNegativeIntegerDefault0"
-                },
-                "pattern": {
-                  "type": "string",
-                  "format": "regex"
-                },
-                "additionalItems": {
-                  "$ref": "#/definitions/Microsoft.AdaptiveDialog/properties/schema/anyOf/0"
-                },
-                "items": {
-                  "anyOf": [
-                    {
-                      "$ref": "#/definitions/Microsoft.AdaptiveDialog/properties/schema/anyOf/0"
-                    },
-                    {
-                      "$ref": "#/definitions/Microsoft.AdaptiveDialog/properties/schema/anyOf/0/definitions/schemaArray"
-                    }
-                  ],
-                  "default": true
-                },
-                "maxItems": {
-                  "$ref": "#/definitions/Microsoft.AdaptiveDialog/properties/schema/anyOf/0/definitions/nonNegativeInteger"
-                },
-                "minItems": {
-                  "$ref": "#/definitions/Microsoft.AdaptiveDialog/properties/schema/anyOf/0/definitions/nonNegativeIntegerDefault0"
-                },
-                "uniqueItems": {
-                  "type": "boolean",
-                  "default": false
-                },
-                "contains": {
-                  "$ref": "#/definitions/Microsoft.AdaptiveDialog/properties/schema/anyOf/0"
-                },
-                "maxProperties": {
-                  "$ref": "#/definitions/Microsoft.AdaptiveDialog/properties/schema/anyOf/0/definitions/nonNegativeInteger"
-                },
-                "minProperties": {
-                  "$ref": "#/definitions/Microsoft.AdaptiveDialog/properties/schema/anyOf/0/definitions/nonNegativeIntegerDefault0"
-                },
-                "required": {
-                  "$ref": "#/definitions/Microsoft.AdaptiveDialog/properties/schema/anyOf/0/definitions/stringArray"
-                },
-                "additionalProperties": {
-                  "$ref": "#/definitions/Microsoft.AdaptiveDialog/properties/schema/anyOf/0"
-                },
-                "definitions": {
-                  "type": "object",
-                  "default": {},
-                  "additionalProperties": {
-                    "$ref": "#/definitions/Microsoft.AdaptiveDialog/properties/schema/anyOf/0"
-                  }
-                },
-                "properties": {
-                  "type": "object",
-                  "default": {},
-                  "additionalProperties": {
-                    "$ref": "#/definitions/Microsoft.AdaptiveDialog/properties/schema/anyOf/0"
-                  }
-                },
-                "patternProperties": {
-                  "type": "object",
-                  "propertyNames": {
-                    "format": "regex"
-                  },
-                  "default": {},
-                  "additionalProperties": {
-                    "$ref": "#/definitions/Microsoft.AdaptiveDialog/properties/schema/anyOf/0"
-                  }
-                },
-                "dependencies": {
-                  "type": "object",
-                  "additionalProperties": {
-                    "anyOf": [
-                      {
-                        "$ref": "#/definitions/Microsoft.AdaptiveDialog/properties/schema/anyOf/0"
-                      },
-                      {
-                        "$ref": "#/definitions/Microsoft.AdaptiveDialog/properties/schema/anyOf/0/definitions/stringArray"
-                      }
-                    ]
-                  }
-                },
-                "propertyNames": {
-                  "$ref": "#/definitions/Microsoft.AdaptiveDialog/properties/schema/anyOf/0"
-                },
-                "const": true,
-                "enum": {
-                  "type": "array",
-                  "minItems": 1,
-                  "uniqueItems": true,
-                  "items": true
-                },
-                "type": {
-                  "anyOf": [
-                    {
-                      "$ref": "#/definitions/Microsoft.AdaptiveDialog/properties/schema/anyOf/0/definitions/simpleTypes"
-                    },
-                    {
-                      "type": "array",
-                      "items": {
-                        "$ref": "#/definitions/Microsoft.AdaptiveDialog/properties/schema/anyOf/0/definitions/simpleTypes"
-                      },
-                      "minItems": 1,
-                      "uniqueItems": true
-                    }
-                  ]
-                },
-                "format": {
-                  "type": "string"
-                },
-                "contentMediaType": {
-                  "type": "string"
-                },
-                "contentEncoding": {
-                  "type": "string"
-                },
-                "if": {
-                  "$ref": "#/definitions/Microsoft.AdaptiveDialog/properties/schema/anyOf/0"
-                },
-                "then": {
-                  "$ref": "#/definitions/Microsoft.AdaptiveDialog/properties/schema/anyOf/0"
-                },
-                "else": {
-                  "$ref": "#/definitions/Microsoft.AdaptiveDialog/properties/schema/anyOf/0"
-                },
-                "allOf": {
-                  "$ref": "#/definitions/Microsoft.AdaptiveDialog/properties/schema/anyOf/0/definitions/schemaArray"
-                },
-                "anyOf": {
-                  "$ref": "#/definitions/Microsoft.AdaptiveDialog/properties/schema/anyOf/0/definitions/schemaArray"
-                },
-                "oneOf": {
-                  "$ref": "#/definitions/Microsoft.AdaptiveDialog/properties/schema/anyOf/0/definitions/schemaArray"
-                },
-                "not": {
-                  "$ref": "#/definitions/Microsoft.AdaptiveDialog/properties/schema/anyOf/0"
-                }
-              },
-              "default": true
+              "$ref": "#/definitions/schema"
             },
             {
               "type": "string",
@@ -1058,7 +823,7 @@
           "description": "'Property' will be set to the object or the result of this expression when max turn count is exceeded.",
           "oneOf": [
             {
-              "$ref": "#/definitions/Microsoft.IActivityTemplate/oneOf/1/properties/attachments/items",
+              "$ref": "#/definitions/botframework.json/definitions/Attachment",
               "title": "Object",
               "description": "Attachment object."
             },
@@ -1073,7 +838,7 @@
           "description": "'Property' will be set to the object or the result of this expression unless it evaluates to null.",
           "oneOf": [
             {
-              "$ref": "#/definitions/Microsoft.IActivityTemplate/oneOf/1/properties/attachments/items",
+              "$ref": "#/definitions/botframework.json/definitions/Attachment",
               "title": "Object",
               "description": "Attachment object."
             },
@@ -1712,7 +1477,7 @@
                       "description": "Value to return when this choice is selected."
                     },
                     "action": {
-                      "$ref": "#/definitions/Microsoft.IActivityTemplate/oneOf/1/properties/suggestedActions/properties/actions/items",
+                      "$ref": "#/definitions/botframework.json/definitions/CardAction",
                       "title": "Action",
                       "description": "Card action for the choice."
                     },
@@ -2166,7 +1931,7 @@
                       "description": "Value to return when this choice is selected."
                     },
                     "action": {
-                      "$ref": "#/definitions/Microsoft.IActivityTemplate/oneOf/1/properties/suggestedActions/properties/actions/items",
+                      "$ref": "#/definitions/botframework.json/definitions/CardAction",
                       "title": "Action",
                       "description": "Card action for the choice."
                     },
@@ -3871,529 +3636,19 @@
       "$role": "interface",
       "oneOf": [
         {
-          "type": "string"
-        },
-        {
+          "$ref": "#/definitions/Microsoft.ActivityTemplate"
+        },
+        {
+          "$ref": "#/definitions/Microsoft.StaticActivityTemplate"
+        },
+        {
+          "$ref": "#/definitions/botframework.json/definitions/Activity",
           "required": [
             "type"
-<<<<<<< HEAD
-          ],
-          "description": "An Activity is the basic communication type for the Bot Framework 3.0 protocol.",
-          "title": "Activity",
-          "type": "object",
-          "properties": {
-            "type": {
-              "description": "Contains the activity type. Possible values include: 'message', 'contactRelationUpdate',\n'conversationUpdate', 'typing', 'endOfConversation', 'event', 'invoke', 'deleteUserData',\n'messageUpdate', 'messageDelete', 'installationUpdate', 'messageReaction', 'suggestion',\n'trace', 'handoff'",
-              "type": "string",
-              "title": "type"
-            },
-            "id": {
-              "description": "Contains an ID that uniquely identifies the activity on the channel.",
-              "type": "string",
-              "title": "id"
-            },
-            "timestamp": {
-              "description": "Contains the date and time that the message was sent, in UTC, expressed in ISO-8601 format.",
-              "type": "string",
-              "format": "date-time",
-              "title": "timestamp"
-            },
-            "localTimestamp": {
-              "description": "Contains the date and time that the message was sent, in local time, expressed in ISO-8601\nformat.\nFor example, 2016-09-23T13:07:49.4714686-07:00.",
-              "type": "string",
-              "format": "date-time",
-              "title": "localTimestamp"
-            },
-            "localTimezone": {
-              "description": "Contains the name of the timezone in which the message, in local time, expressed in IANA Time\nZone database format.\nFor example, America/Los_Angeles.",
-              "type": "string",
-              "title": "localTimezone"
-            },
-            "serviceUrl": {
-              "description": "Contains the URL that specifies the channel's service endpoint. Set by the channel.",
-              "type": "string",
-              "title": "serviceUrl"
-            },
-            "channelId": {
-              "description": "Contains an ID that uniquely identifies the channel. Set by the channel.",
-              "type": "string",
-              "title": "channelId"
-            },
-            "from": {
-              "$ref": "#/definitions/Microsoft.IActivityTemplate/oneOf/1/properties/membersAdded/items",
-              "description": "Identifies the sender of the message.",
-              "title": "from"
-            },
-            "conversation": {
-              "description": "Identifies the conversation to which the activity belongs.",
-              "title": "conversation",
-              "type": "object",
-              "required": [
-                "conversationType",
-                "id",
-                "isGroup",
-                "name"
-              ],
-              "properties": {
-                "isGroup": {
-                  "description": "Indicates whether the conversation contains more than two participants at the time the\nactivity was generated",
-                  "type": "boolean",
-                  "title": "isGroup"
-                },
-                "conversationType": {
-                  "description": "Indicates the type of the conversation in channels that distinguish between conversation types",
-                  "type": "string",
-                  "title": "conversationType"
-                },
-                "id": {
-                  "description": "Channel id for the user or bot on this channel (Example: joe@smith.com, or @joesmith or\n123456)",
-                  "type": "string",
-                  "title": "id"
-                },
-                "name": {
-                  "description": "Display friendly name",
-                  "type": "string",
-                  "title": "name"
-                },
-                "aadObjectId": {
-                  "description": "This account's object ID within Azure Active Directory (AAD)",
-                  "type": "string",
-                  "title": "aadObjectId"
-                },
-                "role": {
-                  "description": "Role of the entity behind the account (Example: User, Bot, etc.). Possible values include:\n'user', 'bot'",
-                  "enum": [
-                    "bot",
-                    "user"
-                  ],
-                  "type": "string",
-                  "title": "role"
-                }
-              }
-            },
-            "recipient": {
-              "$ref": "#/definitions/Microsoft.IActivityTemplate/oneOf/1/properties/membersAdded/items",
-              "description": "Identifies the recipient of the message.",
-              "title": "recipient"
-            },
-            "textFormat": {
-              "description": "Format of text fields Default:markdown. Possible values include: 'markdown', 'plain', 'xml'",
-              "type": "string",
-              "title": "textFormat"
-            },
-            "attachmentLayout": {
-              "description": "The layout hint for multiple attachments. Default: list. Possible values include: 'list',\n'carousel'",
-              "type": "string",
-              "title": "attachmentLayout"
-            },
-            "membersAdded": {
-              "description": "The collection of members added to the conversation.",
-              "type": "array",
-              "title": "membersAdded",
-              "items": {
-                "description": "Channel account information needed to route a message",
-                "title": "ChannelAccount",
-                "type": "object",
-                "required": [
-                  "id",
-                  "name"
-                ],
-                "properties": {
-                  "id": {
-                    "description": "Channel id for the user or bot on this channel (Example: joe@smith.com, or @joesmith or\n123456)",
-                    "type": "string",
-                    "title": "id"
-                  },
-                  "name": {
-                    "description": "Display friendly name",
-                    "type": "string",
-                    "title": "name"
-                  },
-                  "aadObjectId": {
-                    "description": "This account's object ID within Azure Active Directory (AAD)",
-                    "type": "string",
-                    "title": "aadObjectId"
-                  },
-                  "role": {
-                    "description": "Role of the entity behind the account (Example: User, Bot, etc.). Possible values include:\n'user', 'bot'",
-                    "type": "string",
-                    "title": "role"
-                  }
-                }
-              }
-            },
-            "membersRemoved": {
-              "description": "The collection of members removed from the conversation.",
-              "type": "array",
-              "title": "membersRemoved",
-              "items": {
-                "$ref": "#/definitions/Microsoft.IActivityTemplate/oneOf/1/properties/membersAdded/items"
-              }
-            },
-            "reactionsAdded": {
-              "description": "The collection of reactions added to the conversation.",
-              "type": "array",
-              "title": "reactionsAdded",
-              "items": {
-                "description": "Message reaction object",
-                "title": "MessageReaction",
-                "type": "object",
-                "required": [
-                  "type"
-                ],
-                "properties": {
-                  "type": {
-                    "description": "Message reaction type. Possible values include: 'like', 'plusOne'",
-                    "type": "string",
-                    "title": "type"
-                  }
-                }
-              }
-            },
-            "reactionsRemoved": {
-              "description": "The collection of reactions removed from the conversation.",
-              "type": "array",
-              "title": "reactionsRemoved",
-              "items": {
-                "$ref": "#/definitions/Microsoft.IActivityTemplate/oneOf/1/properties/reactionsAdded/items"
-              }
-            },
-            "topicName": {
-              "description": "The updated topic name of the conversation.",
-              "type": "string",
-              "title": "topicName"
-            },
-            "historyDisclosed": {
-              "description": "Indicates whether the prior history of the channel is disclosed.",
-              "type": "boolean",
-              "title": "historyDisclosed"
-            },
-            "locale": {
-              "description": "A locale name for the contents of the text field.\nThe locale name is a combination of an ISO 639 two- or three-letter culture code associated\nwith a language\nand an ISO 3166 two-letter subculture code associated with a country or region.\nThe locale name can also correspond to a valid BCP-47 language tag.",
-              "type": "string",
-              "title": "locale"
-            },
-            "text": {
-              "description": "The text content of the message.",
-              "type": "string",
-              "title": "text"
-            },
-            "speak": {
-              "description": "The text to speak.",
-              "type": "string",
-              "title": "speak"
-            },
-            "inputHint": {
-              "description": "Indicates whether your bot is accepting,\nexpecting, or ignoring user input after the message is delivered to the client. Possible\nvalues include: 'acceptingInput', 'ignoringInput', 'expectingInput'",
-              "type": "string",
-              "title": "inputHint"
-            },
-            "summary": {
-              "description": "The text to display if the channel cannot render cards.",
-              "type": "string",
-              "title": "summary"
-            },
-            "suggestedActions": {
-              "description": "The suggested actions for the activity.",
-              "title": "suggestedActions",
-              "type": "object",
-              "required": [
-                "actions",
-                "to"
-              ],
-              "properties": {
-                "to": {
-                  "description": "Ids of the recipients that the actions should be shown to.  These Ids are relative to the\nchannelId and a subset of all recipients of the activity",
-                  "type": "array",
-                  "title": "to",
-                  "items": {
-                    "title": "Id",
-                    "description": "Id of recipient.",
-                    "type": "string"
-                  }
-                },
-                "actions": {
-                  "description": "Actions that can be shown to the user",
-                  "type": "array",
-                  "title": "actions",
-                  "items": {
-                    "description": "A clickable action",
-                    "title": "CardAction",
-                    "type": "object",
-                    "required": [
-                      "title",
-                      "type",
-                      "value"
-                    ],
-                    "properties": {
-                      "type": {
-                        "description": "The type of action implemented by this button. Possible values include: 'openUrl', 'imBack',\n'postBack', 'playAudio', 'playVideo', 'showImage', 'downloadFile', 'signin', 'call',\n'payment', 'messageBack'",
-                        "type": "string",
-                        "title": "type"
-                      },
-                      "title": {
-                        "description": "Text description which appears on the button",
-                        "type": "string",
-                        "title": "title"
-                      },
-                      "image": {
-                        "description": "Image URL which will appear on the button, next to text label",
-                        "type": "string",
-                        "title": "image"
-                      },
-                      "text": {
-                        "description": "Text for this action",
-                        "type": "string",
-                        "title": "text"
-                      },
-                      "displayText": {
-                        "description": "(Optional) text to display in the chat feed if the button is clicked",
-                        "type": "string",
-                        "title": "displayText"
-                      },
-                      "value": {
-                        "description": "Supplementary parameter for action. Content of this property depends on the ActionType",
-                        "title": "value"
-                      },
-                      "channelData": {
-                        "description": "Channel-specific data associated with this action",
-                        "title": "channelData"
-                      }
-                    }
-                  }
-                }
-              }
-            },
-            "attachments": {
-              "description": "Attachments",
-              "type": "array",
-              "title": "attachments",
-              "items": {
-                "description": "An attachment within an activity",
-                "title": "Attachment",
-                "type": "object",
-                "required": [
-                  "contentType"
-                ],
-                "properties": {
-                  "contentType": {
-                    "description": "mimetype/Contenttype for the file",
-                    "type": "string",
-                    "title": "contentType"
-                  },
-                  "contentUrl": {
-                    "description": "Content Url",
-                    "type": "string",
-                    "title": "contentUrl"
-                  },
-                  "content": {
-                    "type": "object",
-                    "description": "Embedded content",
-                    "title": "content"
-                  },
-                  "name": {
-                    "description": "(OPTIONAL) The name of the attachment",
-                    "type": "string",
-                    "title": "name"
-                  },
-                  "thumbnailUrl": {
-                    "description": "(OPTIONAL) Thumbnail associated with attachment",
-                    "type": "string",
-                    "title": "thumbnailUrl"
-                  }
-                }
-              }
-            },
-            "entities": {
-              "description": "Represents the entities that were mentioned in the message.",
-              "type": "array",
-              "title": "entities",
-              "items": {
-                "description": "Metadata object pertaining to an activity",
-                "title": "Entity",
-                "type": "object",
-                "required": [
-                  "type"
-                ],
-                "properties": {
-                  "type": {
-                    "description": "Type of this entity (RFC 3987 IRI)",
-                    "type": "string",
-                    "title": "type"
-                  }
-                }
-              }
-            },
-            "channelData": {
-              "description": "Contains channel-specific content.",
-              "title": "channelData"
-            },
-            "action": {
-              "description": "Indicates whether the recipient of a contactRelationUpdate was added or removed from the\nsender's contact list.",
-              "type": "string",
-              "title": "action"
-            },
-            "replyToId": {
-              "description": "Contains the ID of the message to which this message is a reply.",
-              "type": "string",
-              "title": "replyToId"
-            },
-            "label": {
-              "description": "A descriptive label for the activity.",
-              "type": "string",
-              "title": "label"
-            },
-            "valueType": {
-              "description": "The type of the activity's value object.",
-              "type": "string",
-              "title": "valueType"
-            },
-            "value": {
-              "description": "A value that is associated with the activity.",
-              "title": "value"
-            },
-            "name": {
-              "description": "The name of the operation associated with an invoke or event activity.",
-              "type": "string",
-              "title": "name"
-            },
-            "relatesTo": {
-              "description": "A reference to another conversation or activity.",
-              "title": "relatesTo",
-              "type": "object",
-              "required": [
-                "bot",
-                "channelId",
-                "conversation",
-                "serviceUrl"
-              ],
-              "properties": {
-                "activityId": {
-                  "description": "(Optional) ID of the activity to refer to",
-                  "type": "string",
-                  "title": "activityId"
-                },
-                "user": {
-                  "description": "(Optional) User participating in this conversation",
-                  "$ref": "#/definitions/Microsoft.IActivityTemplate/oneOf/1/properties/membersAdded/items",
-                  "title": "user"
-                },
-                "bot": {
-                  "$ref": "#/definitions/Microsoft.IActivityTemplate/oneOf/1/properties/membersAdded/items",
-                  "description": "Bot participating in this conversation",
-                  "title": "bot"
-                },
-                "conversation": {
-                  "$ref": "#/definitions/Microsoft.IActivityTemplate/oneOf/1/properties/conversation",
-                  "description": "Conversation reference",
-                  "title": "conversation"
-                },
-                "channelId": {
-                  "description": "Channel ID",
-                  "type": "string",
-                  "title": "channelId"
-                },
-                "serviceUrl": {
-                  "description": "Service endpoint where operations concerning the referenced conversation may be performed",
-                  "type": "string",
-                  "title": "serviceUrl"
-                }
-              }
-            },
-            "code": {
-              "description": "The a code for endOfConversation activities that indicates why the conversation ended.\nPossible values include: 'unknown', 'completedSuccessfully', 'userCancelled', 'botTimedOut',\n'botIssuedInvalidMessage', 'channelFailed'",
-              "type": "string",
-              "title": "code"
-            },
-            "expiration": {
-              "description": "The time at which the activity should be considered to be \"expired\" and should not be\npresented to the recipient.",
-              "type": "string",
-              "format": "date-time",
-              "title": "expiration"
-            },
-            "importance": {
-              "description": "The importance of the activity. Possible values include: 'low', 'normal', 'high'",
-              "type": "string",
-              "title": "importance"
-            },
-            "deliveryMode": {
-              "description": "A delivery hint to signal to the recipient alternate delivery paths for the activity.\nThe default delivery mode is \"default\". Possible values include: 'normal', 'notification'",
-              "type": "string",
-              "title": "deliveryMode"
-            },
-            "listenFor": {
-              "description": "List of phrases and references that speech and language priming systems should listen for",
-              "type": "array",
-              "title": "listenFor",
-              "items": {
-                "type": "string",
-                "title": "Phrase",
-                "description": "Phrase to listen for."
-              }
-            },
-            "textHighlights": {
-              "description": "The collection of text fragments to highlight when the activity contains a ReplyToId value.",
-              "type": "array",
-              "title": "textHighlights",
-              "items": {
-                "description": "Refers to a substring of content within another field",
-                "title": "TextHighlight",
-                "type": "object",
-                "required": [
-                  "occurrence",
-                  "text"
-                ],
-                "properties": {
-                  "text": {
-                    "description": "Defines the snippet of text to highlight",
-                    "type": "string",
-                    "title": "text"
-                  },
-                  "occurrence": {
-                    "description": "Occurrence of the text field within the referenced text, if multiple exist.",
-                    "type": "number",
-                    "title": "occurrence"
-                  }
-                }
-              }
-            },
-            "semanticAction": {
-              "description": "An optional programmatic action accompanying this request",
-              "title": "semanticAction",
-              "type": "object",
-              "required": [
-                "entities",
-                "id"
-              ],
-              "properties": {
-                "id": {
-                  "description": "ID of this action",
-                  "type": "string",
-                  "title": "id"
-                },
-                "entities": {
-                  "description": "Entities associated with this action",
-                  "type": "object",
-                  "title": "entities",
-                  "additionalProperties": {
-                    "$ref": "#/definitions/Microsoft.IActivityTemplate/oneOf/1/properties/entities/items"
-                  }
-                }
-              }
-            }
-          }
-        },
-        {
-          "$ref": "#/definitions/Microsoft.ActivityTemplate"
-        },
-        {
-          "$ref": "#/definitions/Microsoft.StaticActivityTemplate"
-=======
           ]
         },
         {
           "type": "string"
->>>>>>> bccc8ed2
         }
       ]
     },
@@ -4403,8 +3658,6 @@
       "$role": "interface",
       "oneOf": [
         {
-<<<<<<< HEAD
-=======
           "$ref": "#/definitions/CustomAction.dialog"
         },
         {
@@ -4558,161 +3811,7 @@
           "$ref": "#/definitions/Testbot.Multiply"
         },
         {
->>>>>>> bccc8ed2
           "type": "string"
-        },
-        {
-          "$ref": "#/definitions/Microsoft.QnAMakerDialog"
-        },
-        {
-          "$ref": "#/definitions/Microsoft.AdaptiveDialog"
-        },
-        {
-          "$ref": "#/definitions/Microsoft.Test.AssertCondition"
-        },
-        {
-          "$ref": "#/definitions/Microsoft.BeginDialog"
-        },
-        {
-          "$ref": "#/definitions/Microsoft.BeginSkill"
-        },
-        {
-          "$ref": "#/definitions/Microsoft.BreakLoop"
-        },
-        {
-          "$ref": "#/definitions/Microsoft.CancelAllDialogs"
-        },
-        {
-          "$ref": "#/definitions/Microsoft.CancelDialog"
-        },
-        {
-          "$ref": "#/definitions/Microsoft.ContinueConversationLater"
-        },
-        {
-          "$ref": "#/definitions/Microsoft.ContinueLoop"
-        },
-        {
-          "$ref": "#/definitions/Microsoft.DebugBreak"
-        },
-        {
-          "$ref": "#/definitions/Microsoft.DeleteActivity"
-        },
-        {
-          "$ref": "#/definitions/Microsoft.DeleteProperties"
-        },
-        {
-          "$ref": "#/definitions/Microsoft.DeleteProperty"
-        },
-        {
-          "$ref": "#/definitions/Microsoft.EditActions"
-        },
-        {
-          "$ref": "#/definitions/Microsoft.EditArray"
-        },
-        {
-          "$ref": "#/definitions/Microsoft.EmitEvent"
-        },
-        {
-          "$ref": "#/definitions/Microsoft.EndDialog"
-        },
-        {
-          "$ref": "#/definitions/Microsoft.EndTurn"
-        },
-        {
-          "$ref": "#/definitions/Microsoft.Foreach"
-        },
-        {
-          "$ref": "#/definitions/Microsoft.ForeachPage"
-        },
-        {
-          "$ref": "#/definitions/Microsoft.GetActivityMembers"
-        },
-        {
-          "$ref": "#/definitions/Microsoft.GetConversationMembers"
-        },
-        {
-          "$ref": "#/definitions/Microsoft.GotoAction"
-        },
-        {
-          "$ref": "#/definitions/Microsoft.HttpRequest"
-        },
-        {
-          "$ref": "#/definitions/Microsoft.IfCondition"
-        },
-        {
-          "$ref": "#/definitions/Microsoft.LogAction"
-        },
-        {
-          "$ref": "#/definitions/Microsoft.RepeatDialog"
-        },
-        {
-          "$ref": "#/definitions/Microsoft.ReplaceDialog"
-        },
-        {
-          "$ref": "#/definitions/Microsoft.SendActivity"
-        },
-        {
-          "$ref": "#/definitions/Microsoft.SetProperties"
-        },
-        {
-          "$ref": "#/definitions/Microsoft.SetProperty"
-        },
-        {
-          "$ref": "#/definitions/Microsoft.SignOutUser"
-        },
-        {
-          "$ref": "#/definitions/Microsoft.SwitchCondition"
-        },
-        {
-          "$ref": "#/definitions/Microsoft.TelemetryTrackEventAction"
-        },
-        {
-          "$ref": "#/definitions/Microsoft.ThrowException"
-        },
-        {
-          "$ref": "#/definitions/Microsoft.TraceActivity"
-        },
-        {
-          "$ref": "#/definitions/Microsoft.UpdateActivity"
-        },
-        {
-          "$ref": "#/definitions/Microsoft.Ask"
-        },
-        {
-          "$ref": "#/definitions/Microsoft.AttachmentInput"
-        },
-        {
-          "$ref": "#/definitions/Microsoft.ChoiceInput"
-        },
-        {
-          "$ref": "#/definitions/Microsoft.ConfirmInput"
-        },
-        {
-          "$ref": "#/definitions/Microsoft.DateTimeInput"
-        },
-        {
-          "$ref": "#/definitions/Microsoft.NumberInput"
-        },
-        {
-          "$ref": "#/definitions/Microsoft.OAuthInput"
-        },
-        {
-          "$ref": "#/definitions/Microsoft.TextInput"
-        },
-        {
-          "$ref": "#/definitions/Teams.GetMeetingParticipant"
-        },
-        {
-          "$ref": "#/definitions/Testbot.JavascriptAction"
-        },
-        {
-          "$ref": "#/definitions/Testbot.Multiply"
-        },
-        {
-          "$ref": "#/definitions/CustomAction.dialog"
-        },
-        {
-          "$ref": "#/definitions/CustomAction2.dialog"
         }
       ]
     },
@@ -4723,63 +3822,63 @@
       "type": "object",
       "oneOf": [
         {
+          "$ref": "#/definitions/Microsoft.AgeEntityRecognizer"
+        },
+        {
+          "$ref": "#/definitions/Microsoft.ConfirmationEntityRecognizer"
+        },
+        {
+          "$ref": "#/definitions/Microsoft.CurrencyEntityRecognizer"
+        },
+        {
+          "$ref": "#/definitions/Microsoft.DateTimeEntityRecognizer"
+        },
+        {
+          "$ref": "#/definitions/Microsoft.DimensionEntityRecognizer"
+        },
+        {
+          "$ref": "#/definitions/Microsoft.EmailEntityRecognizer"
+        },
+        {
+          "$ref": "#/definitions/Microsoft.GuidEntityRecognizer"
+        },
+        {
+          "$ref": "#/definitions/Microsoft.HashtagEntityRecognizer"
+        },
+        {
+          "$ref": "#/definitions/Microsoft.IpEntityRecognizer"
+        },
+        {
+          "$ref": "#/definitions/Microsoft.MentionEntityRecognizer"
+        },
+        {
+          "$ref": "#/definitions/Microsoft.NumberEntityRecognizer"
+        },
+        {
+          "$ref": "#/definitions/Microsoft.NumberRangeEntityRecognizer"
+        },
+        {
+          "$ref": "#/definitions/Microsoft.OrdinalEntityRecognizer"
+        },
+        {
+          "$ref": "#/definitions/Microsoft.PercentageEntityRecognizer"
+        },
+        {
+          "$ref": "#/definitions/Microsoft.PhoneNumberEntityRecognizer"
+        },
+        {
+          "$ref": "#/definitions/Microsoft.RegexEntityRecognizer"
+        },
+        {
+          "$ref": "#/definitions/Microsoft.TemperatureEntityRecognizer"
+        },
+        {
+          "$ref": "#/definitions/Microsoft.UrlEntityRecognizer"
+        },
+        {
           "type": "string",
           "title": "Reference to Microsoft.IEntityRecognizer",
           "description": "Reference to Microsoft.IEntityRecognizer .dialog file."
-        },
-        {
-          "$ref": "#/definitions/Microsoft.AgeEntityRecognizer"
-        },
-        {
-          "$ref": "#/definitions/Microsoft.ConfirmationEntityRecognizer"
-        },
-        {
-          "$ref": "#/definitions/Microsoft.CurrencyEntityRecognizer"
-        },
-        {
-          "$ref": "#/definitions/Microsoft.DateTimeEntityRecognizer"
-        },
-        {
-          "$ref": "#/definitions/Microsoft.DimensionEntityRecognizer"
-        },
-        {
-          "$ref": "#/definitions/Microsoft.EmailEntityRecognizer"
-        },
-        {
-          "$ref": "#/definitions/Microsoft.GuidEntityRecognizer"
-        },
-        {
-          "$ref": "#/definitions/Microsoft.HashtagEntityRecognizer"
-        },
-        {
-          "$ref": "#/definitions/Microsoft.IpEntityRecognizer"
-        },
-        {
-          "$ref": "#/definitions/Microsoft.MentionEntityRecognizer"
-        },
-        {
-          "$ref": "#/definitions/Microsoft.NumberEntityRecognizer"
-        },
-        {
-          "$ref": "#/definitions/Microsoft.NumberRangeEntityRecognizer"
-        },
-        {
-          "$ref": "#/definitions/Microsoft.OrdinalEntityRecognizer"
-        },
-        {
-          "$ref": "#/definitions/Microsoft.PercentageEntityRecognizer"
-        },
-        {
-          "$ref": "#/definitions/Microsoft.PhoneNumberEntityRecognizer"
-        },
-        {
-          "$ref": "#/definitions/Microsoft.RegexEntityRecognizer"
-        },
-        {
-          "$ref": "#/definitions/Microsoft.TemperatureEntityRecognizer"
-        },
-        {
-          "$ref": "#/definitions/Microsoft.UrlEntityRecognizer"
         }
       ]
     },
@@ -4789,13 +3888,13 @@
       "$role": "interface",
       "oneOf": [
         {
+          "$ref": "#/definitions/Microsoft.ResourceMultiLanguageGenerator"
+        },
+        {
+          "$ref": "#/definitions/Microsoft.TemplateEngineLanguageGenerator"
+        },
+        {
           "type": "string"
-        },
-        {
-          "$ref": "#/definitions/Microsoft.ResourceMultiLanguageGenerator"
-        },
-        {
-          "$ref": "#/definitions/Microsoft.TemplateEngineLanguageGenerator"
         }
       ]
     },
@@ -4805,85 +3904,85 @@
       "$role": "interface",
       "oneOf": [
         {
+          "$ref": "#/definitions/Microsoft.AgeEntityRecognizer"
+        },
+        {
+          "$ref": "#/definitions/Microsoft.ChannelMentionEntityRecognizer"
+        },
+        {
+          "$ref": "#/definitions/Microsoft.ConfirmationEntityRecognizer"
+        },
+        {
+          "$ref": "#/definitions/Microsoft.CrossTrainedRecognizerSet"
+        },
+        {
+          "$ref": "#/definitions/Microsoft.CurrencyEntityRecognizer"
+        },
+        {
+          "$ref": "#/definitions/Microsoft.DateTimeEntityRecognizer"
+        },
+        {
+          "$ref": "#/definitions/Microsoft.DimensionEntityRecognizer"
+        },
+        {
+          "$ref": "#/definitions/Microsoft.EmailEntityRecognizer"
+        },
+        {
+          "$ref": "#/definitions/Microsoft.GuidEntityRecognizer"
+        },
+        {
+          "$ref": "#/definitions/Microsoft.HashtagEntityRecognizer"
+        },
+        {
+          "$ref": "#/definitions/Microsoft.IpEntityRecognizer"
+        },
+        {
+          "$ref": "#/definitions/Microsoft.LuisRecognizer"
+        },
+        {
+          "$ref": "#/definitions/Microsoft.MentionEntityRecognizer"
+        },
+        {
+          "$ref": "#/definitions/Microsoft.MultiLanguageRecognizer"
+        },
+        {
+          "$ref": "#/definitions/Microsoft.NumberEntityRecognizer"
+        },
+        {
+          "$ref": "#/definitions/Microsoft.NumberRangeEntityRecognizer"
+        },
+        {
+          "$ref": "#/definitions/Microsoft.OrchestratorRecognizer"
+        },
+        {
+          "$ref": "#/definitions/Microsoft.OrdinalEntityRecognizer"
+        },
+        {
+          "$ref": "#/definitions/Microsoft.PercentageEntityRecognizer"
+        },
+        {
+          "$ref": "#/definitions/Microsoft.PhoneNumberEntityRecognizer"
+        },
+        {
+          "$ref": "#/definitions/Microsoft.QnAMakerRecognizer"
+        },
+        {
+          "$ref": "#/definitions/Microsoft.RecognizerSet"
+        },
+        {
+          "$ref": "#/definitions/Microsoft.RegexEntityRecognizer"
+        },
+        {
+          "$ref": "#/definitions/Microsoft.RegexRecognizer"
+        },
+        {
+          "$ref": "#/definitions/Microsoft.TemperatureEntityRecognizer"
+        },
+        {
+          "$ref": "#/definitions/Microsoft.UrlEntityRecognizer"
+        },
+        {
           "type": "string"
-        },
-        {
-          "$ref": "#/definitions/Microsoft.LuisRecognizer"
-        },
-        {
-          "$ref": "#/definitions/Microsoft.OrchestratorRecognizer"
-        },
-        {
-          "$ref": "#/definitions/Microsoft.QnAMakerRecognizer"
-        },
-        {
-          "$ref": "#/definitions/Microsoft.CrossTrainedRecognizerSet"
-        },
-        {
-          "$ref": "#/definitions/Microsoft.MultiLanguageRecognizer"
-        },
-        {
-          "$ref": "#/definitions/Microsoft.RecognizerSet"
-        },
-        {
-          "$ref": "#/definitions/Microsoft.RegexRecognizer"
-        },
-        {
-          "$ref": "#/definitions/Microsoft.AgeEntityRecognizer"
-        },
-        {
-          "$ref": "#/definitions/Microsoft.ChannelMentionEntityRecognizer"
-        },
-        {
-          "$ref": "#/definitions/Microsoft.ConfirmationEntityRecognizer"
-        },
-        {
-          "$ref": "#/definitions/Microsoft.CurrencyEntityRecognizer"
-        },
-        {
-          "$ref": "#/definitions/Microsoft.DateTimeEntityRecognizer"
-        },
-        {
-          "$ref": "#/definitions/Microsoft.DimensionEntityRecognizer"
-        },
-        {
-          "$ref": "#/definitions/Microsoft.EmailEntityRecognizer"
-        },
-        {
-          "$ref": "#/definitions/Microsoft.GuidEntityRecognizer"
-        },
-        {
-          "$ref": "#/definitions/Microsoft.HashtagEntityRecognizer"
-        },
-        {
-          "$ref": "#/definitions/Microsoft.IpEntityRecognizer"
-        },
-        {
-          "$ref": "#/definitions/Microsoft.MentionEntityRecognizer"
-        },
-        {
-          "$ref": "#/definitions/Microsoft.NumberEntityRecognizer"
-        },
-        {
-          "$ref": "#/definitions/Microsoft.NumberRangeEntityRecognizer"
-        },
-        {
-          "$ref": "#/definitions/Microsoft.OrdinalEntityRecognizer"
-        },
-        {
-          "$ref": "#/definitions/Microsoft.PercentageEntityRecognizer"
-        },
-        {
-          "$ref": "#/definitions/Microsoft.PhoneNumberEntityRecognizer"
-        },
-        {
-          "$ref": "#/definitions/Microsoft.RegexEntityRecognizer"
-        },
-        {
-          "$ref": "#/definitions/Microsoft.TemperatureEntityRecognizer"
-        },
-        {
-          "$ref": "#/definitions/Microsoft.UrlEntityRecognizer"
         }
       ]
     },
@@ -4893,10 +3992,10 @@
       "$role": "interface",
       "oneOf": [
         {
+          "$ref": "#/definitions/Microsoft.TextTemplate"
+        },
+        {
           "type": "string"
-        },
-        {
-          "$ref": "#/definitions/Microsoft.TextTemplate"
         }
       ]
     },
@@ -4906,159 +4005,159 @@
       "description": "Components which derive from OnCondition class.",
       "oneOf": [
         {
+          "$ref": "#/definitions/Microsoft.OnActivity"
+        },
+        {
+          "$ref": "#/definitions/Microsoft.OnAssignEntity"
+        },
+        {
+          "$ref": "#/definitions/Microsoft.OnBeginDialog"
+        },
+        {
+          "$ref": "#/definitions/Microsoft.OnCancelDialog"
+        },
+        {
+          "$ref": "#/definitions/Microsoft.OnChooseEntity"
+        },
+        {
+          "$ref": "#/definitions/Microsoft.OnChooseIntent"
+        },
+        {
+          "$ref": "#/definitions/Microsoft.OnChooseProperty"
+        },
+        {
+          "$ref": "#/definitions/Microsoft.OnCondition"
+        },
+        {
+          "$ref": "#/definitions/Microsoft.OnContinueConversation"
+        },
+        {
+          "$ref": "#/definitions/Microsoft.OnConversationUpdateActivity"
+        },
+        {
+          "$ref": "#/definitions/Microsoft.OnDialogEvent"
+        },
+        {
+          "$ref": "#/definitions/Microsoft.OnEndOfActions"
+        },
+        {
+          "$ref": "#/definitions/Microsoft.OnEndOfConversationActivity"
+        },
+        {
+          "$ref": "#/definitions/Microsoft.OnError"
+        },
+        {
+          "$ref": "#/definitions/Microsoft.OnEventActivity"
+        },
+        {
+          "$ref": "#/definitions/Microsoft.OnHandoffActivity"
+        },
+        {
+          "$ref": "#/definitions/Microsoft.OnInstallationUpdateActivity"
+        },
+        {
+          "$ref": "#/definitions/Microsoft.OnIntent"
+        },
+        {
+          "$ref": "#/definitions/Microsoft.OnInvokeActivity"
+        },
+        {
+          "$ref": "#/definitions/Microsoft.OnMessageActivity"
+        },
+        {
+          "$ref": "#/definitions/Microsoft.OnMessageDeleteActivity"
+        },
+        {
+          "$ref": "#/definitions/Microsoft.OnMessageReactionActivity"
+        },
+        {
+          "$ref": "#/definitions/Microsoft.OnMessageUpdateActivity"
+        },
+        {
+          "$ref": "#/definitions/Microsoft.OnQnAMatch"
+        },
+        {
+          "$ref": "#/definitions/Microsoft.OnRepromptDialog"
+        },
+        {
+          "$ref": "#/definitions/Microsoft.OnTypingActivity"
+        },
+        {
+          "$ref": "#/definitions/Microsoft.OnUnknownIntent"
+        },
+        {
+          "$ref": "#/definitions/Teams.OnAppBasedLinkQuery"
+        },
+        {
+          "$ref": "#/definitions/Teams.OnCardAction"
+        },
+        {
+          "$ref": "#/definitions/Teams.OnChannelCreated"
+        },
+        {
+          "$ref": "#/definitions/Teams.OnChannelDeleted"
+        },
+        {
+          "$ref": "#/definitions/Teams.OnChannelRenamed"
+        },
+        {
+          "$ref": "#/definitions/Teams.OnChannelRestored"
+        },
+        {
+          "$ref": "#/definitions/Teams.OnFileConsent"
+        },
+        {
+          "$ref": "#/definitions/Teams.OnMessagingExtensionCardButtonClicked"
+        },
+        {
+          "$ref": "#/definitions/Teams.OnMessagingExtensionConfigurationQuerySettingUrl"
+        },
+        {
+          "$ref": "#/definitions/Teams.OnMessagingExtensionConfigurationSetting"
+        },
+        {
+          "$ref": "#/definitions/Teams.OnMessagingExtensionFetchTask"
+        },
+        {
+          "$ref": "#/definitions/Teams.OnMessagingExtensionQuery"
+        },
+        {
+          "$ref": "#/definitions/Teams.OnMessagingExtensionSelectItem"
+        },
+        {
+          "$ref": "#/definitions/Teams.OnMessagingExtensionSubmitAction"
+        },
+        {
+          "$ref": "#/definitions/Teams.OnO365ConnectorCardAction"
+        },
+        {
+          "$ref": "#/definitions/Teams.OnTaskModuleFetch"
+        },
+        {
+          "$ref": "#/definitions/Teams.OnTaskModuleSubmit"
+        },
+        {
+          "$ref": "#/definitions/Teams.OnTeamArchived"
+        },
+        {
+          "$ref": "#/definitions/Teams.OnTeamDeleted"
+        },
+        {
+          "$ref": "#/definitions/Teams.OnTeamHardDeleted"
+        },
+        {
+          "$ref": "#/definitions/Teams.OnTeamRenamed"
+        },
+        {
+          "$ref": "#/definitions/Teams.OnTeamRestored"
+        },
+        {
+          "$ref": "#/definitions/Teams.OnTeamUnarchived"
+        },
+        {
           "type": "string",
           "title": "Reference to Microsoft.ITrigger",
           "description": "Reference to Microsoft.ITrigger .dialog file."
-        },
-        {
-          "$ref": "#/definitions/Microsoft.OnActivity"
-        },
-        {
-          "$ref": "#/definitions/Microsoft.OnAssignEntity"
-        },
-        {
-          "$ref": "#/definitions/Microsoft.OnBeginDialog"
-        },
-        {
-          "$ref": "#/definitions/Microsoft.OnCancelDialog"
-        },
-        {
-          "$ref": "#/definitions/Microsoft.OnChooseEntity"
-        },
-        {
-          "$ref": "#/definitions/Microsoft.OnChooseIntent"
-        },
-        {
-          "$ref": "#/definitions/Microsoft.OnChooseProperty"
-        },
-        {
-          "$ref": "#/definitions/Microsoft.OnCondition"
-        },
-        {
-          "$ref": "#/definitions/Microsoft.OnContinueConversation"
-        },
-        {
-          "$ref": "#/definitions/Microsoft.OnConversationUpdateActivity"
-        },
-        {
-          "$ref": "#/definitions/Microsoft.OnDialogEvent"
-        },
-        {
-          "$ref": "#/definitions/Microsoft.OnEndOfActions"
-        },
-        {
-          "$ref": "#/definitions/Microsoft.OnEndOfConversationActivity"
-        },
-        {
-          "$ref": "#/definitions/Microsoft.OnError"
-        },
-        {
-          "$ref": "#/definitions/Microsoft.OnEventActivity"
-        },
-        {
-          "$ref": "#/definitions/Microsoft.OnHandoffActivity"
-        },
-        {
-          "$ref": "#/definitions/Microsoft.OnInstallationUpdateActivity"
-        },
-        {
-          "$ref": "#/definitions/Microsoft.OnIntent"
-        },
-        {
-          "$ref": "#/definitions/Microsoft.OnInvokeActivity"
-        },
-        {
-          "$ref": "#/definitions/Microsoft.OnMessageActivity"
-        },
-        {
-          "$ref": "#/definitions/Microsoft.OnMessageDeleteActivity"
-        },
-        {
-          "$ref": "#/definitions/Microsoft.OnMessageReactionActivity"
-        },
-        {
-          "$ref": "#/definitions/Microsoft.OnMessageUpdateActivity"
-        },
-        {
-          "$ref": "#/definitions/Microsoft.OnQnAMatch"
-        },
-        {
-          "$ref": "#/definitions/Microsoft.OnRepromptDialog"
-        },
-        {
-          "$ref": "#/definitions/Microsoft.OnTypingActivity"
-        },
-        {
-          "$ref": "#/definitions/Microsoft.OnUnknownIntent"
-        },
-        {
-          "$ref": "#/definitions/Teams.OnAppBasedLinkQuery"
-        },
-        {
-          "$ref": "#/definitions/Teams.OnCardAction"
-        },
-        {
-          "$ref": "#/definitions/Teams.OnChannelCreated"
-        },
-        {
-          "$ref": "#/definitions/Teams.OnChannelDeleted"
-        },
-        {
-          "$ref": "#/definitions/Teams.OnChannelRenamed"
-        },
-        {
-          "$ref": "#/definitions/Teams.OnChannelRestored"
-        },
-        {
-          "$ref": "#/definitions/Teams.OnFileConsent"
-        },
-        {
-          "$ref": "#/definitions/Teams.OnMessagingExtensionCardButtonClicked"
-        },
-        {
-          "$ref": "#/definitions/Teams.OnMessagingExtensionConfigurationQuerySettingUrl"
-        },
-        {
-          "$ref": "#/definitions/Teams.OnMessagingExtensionConfigurationSetting"
-        },
-        {
-          "$ref": "#/definitions/Teams.OnMessagingExtensionFetchTask"
-        },
-        {
-          "$ref": "#/definitions/Teams.OnMessagingExtensionQuery"
-        },
-        {
-          "$ref": "#/definitions/Teams.OnMessagingExtensionSelectItem"
-        },
-        {
-          "$ref": "#/definitions/Teams.OnMessagingExtensionSubmitAction"
-        },
-        {
-          "$ref": "#/definitions/Teams.OnO365ConnectorCardAction"
-        },
-        {
-          "$ref": "#/definitions/Teams.OnTaskModuleFetch"
-        },
-        {
-          "$ref": "#/definitions/Teams.OnTaskModuleSubmit"
-        },
-        {
-          "$ref": "#/definitions/Teams.OnTeamArchived"
-        },
-        {
-          "$ref": "#/definitions/Teams.OnTeamDeleted"
-        },
-        {
-          "$ref": "#/definitions/Teams.OnTeamHardDeleted"
-        },
-        {
-          "$ref": "#/definitions/Teams.OnTeamRenamed"
-        },
-        {
-          "$ref": "#/definitions/Teams.OnTeamRestored"
-        },
-        {
-          "$ref": "#/definitions/Teams.OnTeamUnarchived"
         }
       ]
     },
@@ -5068,24 +4167,24 @@
       "description": "Components which derive from TriggerSelector class.",
       "oneOf": [
         {
+          "$ref": "#/definitions/Microsoft.ConditionalSelector"
+        },
+        {
+          "$ref": "#/definitions/Microsoft.FirstSelector"
+        },
+        {
+          "$ref": "#/definitions/Microsoft.MostSpecificSelector"
+        },
+        {
+          "$ref": "#/definitions/Microsoft.RandomSelector"
+        },
+        {
+          "$ref": "#/definitions/Microsoft.TrueSelector"
+        },
+        {
           "type": "string",
           "title": "Reference to Microsoft.ITriggerSelector",
           "description": "Reference to Microsoft.ITriggerSelector .dialog file."
-        },
-        {
-          "$ref": "#/definitions/Microsoft.ConditionalSelector"
-        },
-        {
-          "$ref": "#/definitions/Microsoft.FirstSelector"
-        },
-        {
-          "$ref": "#/definitions/Microsoft.MostSpecificSelector"
-        },
-        {
-          "$ref": "#/definitions/Microsoft.RandomSelector"
-        },
-        {
-          "$ref": "#/definitions/Microsoft.TrueSelector"
         }
       ]
     },
@@ -9032,7 +8131,7 @@
       },
       "properties": {
         "activity": {
-          "$ref": "#/definitions/Microsoft.IActivityTemplate/oneOf/1",
+          "$ref": "#/definitions/botframework.json/definitions/Activity",
           "title": "Activity",
           "description": "A static Activity to used.",
           "required": [
@@ -9802,12 +8901,12 @@
       "$role": "interface",
       "oneOf": [
         {
+          "$ref": "#/definitions/Microsoft.Test.HttpRequestSequenceMock"
+        },
+        {
           "type": "string",
           "title": "Reference to Microsoft.Test.IHttpRequestMock",
           "description": "Reference to Microsoft.Test.IHttpRequestMock .dialog file."
-        },
-        {
-          "$ref": "#/definitions/Microsoft.Test.HttpRequestSequenceMock"
         }
       ]
     },
@@ -9815,21 +8914,6 @@
       "title": "Property mock",
       "description": "Components which derive from PropertyMock class",
       "$role": "interface"
-    },
-    "Microsoft.Test.ISettingMock": {
-      "title": "Microsoft Test ISettingMock",
-      "description": "Components which derive from SettingMock class",
-      "$role": "interface",
-      "oneOf": [
-        {
-          "type": "string",
-          "title": "Reference to Microsoft.Test.ISettingMock",
-          "description": "Reference to Microsoft.Test.ISettingMock .dialog file."
-        },
-        {
-          "$ref": "#/definitions/Microsoft.Test.SettingStringMock"
-        }
-      ]
     },
     "Microsoft.Test.ITestAction": {
       "title": "Test action",
@@ -9837,45 +8921,45 @@
       "$role": "interface",
       "oneOf": [
         {
+          "$ref": "#/definitions/Microsoft.Test.AssertNoActivity"
+        },
+        {
+          "$ref": "#/definitions/Microsoft.Test.AssertReply"
+        },
+        {
+          "$ref": "#/definitions/Microsoft.Test.AssertReplyActivity"
+        },
+        {
+          "$ref": "#/definitions/Microsoft.Test.AssertReplyOneOf"
+        },
+        {
+          "$ref": "#/definitions/Microsoft.Test.CustomEvent"
+        },
+        {
+          "$ref": "#/definitions/Microsoft.Test.MemoryAssertions"
+        },
+        {
+          "$ref": "#/definitions/Microsoft.Test.SetProperties"
+        },
+        {
+          "$ref": "#/definitions/Microsoft.Test.UserActivity"
+        },
+        {
+          "$ref": "#/definitions/Microsoft.Test.UserConversationUpdate"
+        },
+        {
+          "$ref": "#/definitions/Microsoft.Test.UserDelay"
+        },
+        {
+          "$ref": "#/definitions/Microsoft.Test.UserSays"
+        },
+        {
+          "$ref": "#/definitions/Microsoft.Test.UserTyping"
+        },
+        {
           "type": "string",
           "title": "Reference to Microsoft.Test.ITestAction",
           "description": "Reference to Microsoft.Test.ITestAction .dialog file."
-        },
-        {
-          "$ref": "#/definitions/Microsoft.Test.AssertNoActivity"
-        },
-        {
-          "$ref": "#/definitions/Microsoft.Test.AssertReply"
-        },
-        {
-          "$ref": "#/definitions/Microsoft.Test.AssertReplyActivity"
-        },
-        {
-          "$ref": "#/definitions/Microsoft.Test.AssertReplyOneOf"
-        },
-        {
-          "$ref": "#/definitions/Microsoft.Test.CustomEvent"
-        },
-        {
-          "$ref": "#/definitions/Microsoft.Test.MemoryAssertions"
-        },
-        {
-          "$ref": "#/definitions/Microsoft.Test.SetProperties"
-        },
-        {
-          "$ref": "#/definitions/Microsoft.Test.UserActivity"
-        },
-        {
-          "$ref": "#/definitions/Microsoft.Test.UserConversationUpdate"
-        },
-        {
-          "$ref": "#/definitions/Microsoft.Test.UserDelay"
-        },
-        {
-          "$ref": "#/definitions/Microsoft.Test.UserSays"
-        },
-        {
-          "$ref": "#/definitions/Microsoft.Test.UserTyping"
         }
       ]
     },
@@ -9885,12 +8969,12 @@
       "$role": "interface",
       "oneOf": [
         {
+          "$ref": "#/definitions/Microsoft.Test.UserTokenBasicMock"
+        },
+        {
           "type": "string",
           "title": "Reference to Microsoft.Test.IUserTokenMock",
           "description": "Reference to Microsoft.Test.IUserTokenMock .dialog file."
-        },
-        {
-          "$ref": "#/definitions/Microsoft.Test.UserTokenBasicMock"
         }
       ]
     },
@@ -9993,15 +9077,6 @@
           "items": {
             "$kind": "Microsoft.Test.IUserTokenMock",
             "$ref": "#/definitions/Microsoft.Test.IUserTokenMock"
-          }
-        },
-        "settingMocks": {
-          "type": "array",
-          "title": "Setting Mocks",
-          "description": "Mock data for setting.",
-          "items": {
-            "$kind": "Microsoft.Test.ISettingMock",
-            "$ref": "#/definitions/Microsoft.Test.ISettingMock"
           }
         },
         "script": {
@@ -10100,65 +9175,6 @@
         }
       }
     },
-    "Microsoft.Test.SettingStringMock": {
-      "$role": "implements(Microsoft.Test.ISettingMock)",
-      "title": "Mock Settings",
-      "description": "Mock one or more settings with string value.",
-      "type": "object",
-      "required": [
-        "assignments",
-        "$kind"
-      ],
-      "additionalProperties": false,
-      "patternProperties": {
-        "^\\$": {
-          "title": "Tooling property",
-          "description": "Open ended property for tooling."
-        }
-      },
-      "properties": {
-        "assignments": {
-          "type": "array",
-          "title": "Assignments",
-          "description": "Setting assignments as settings.property=value pairs. Assign the settings in sequence.",
-          "items": {
-            "type": "object",
-            "title": "Setting String Assignment",
-            "description": "Setting String Assignment (used in SettingStringMock).",
-            "properties": {
-              "property": {
-                "type": "string",
-                "title": "Property",
-                "description": "A property path without settings.",
-                "examples": [
-                  "connectionName"
-                ]
-              },
-              "value": {
-                "type": "string",
-                "title": "Value",
-                "description": "Value string.",
-                "examples": [
-                  "Graph"
-                ]
-              }
-            }
-          }
-        },
-        "$kind": {
-          "title": "Kind of dialog object",
-          "description": "Defines the valid properties for the component you are configuring (from a dialog .schema file)",
-          "type": "string",
-          "pattern": "^[a-zA-Z][a-zA-Z0-9.]*$",
-          "const": "Microsoft.Test.SettingStringMock"
-        },
-        "$designer": {
-          "title": "Designer information",
-          "type": "object",
-          "description": "Extra information for the Bot Framework Composer."
-        }
-      }
-    },
     "Microsoft.Test.UserActivity": {
       "$role": "implements(Microsoft.Test.ITestAction)",
       "title": "Send activity",
@@ -12823,6 +11839,790 @@
           ]
         }
       ]
+    },
+    "schema": {
+      "$schema": "http://json-schema.org/draft-07/schema#",
+      "title": "Core schema meta-schema",
+      "definitions": {
+        "schemaArray": {
+          "type": "array",
+          "minItems": 1,
+          "items": {
+            "$ref": "#/definitions/schema"
+          }
+        },
+        "nonNegativeInteger": {
+          "type": "integer",
+          "minimum": 0
+        },
+        "nonNegativeIntegerDefault0": {
+          "type": "integer",
+          "minimum": 0,
+          "default": 0
+        },
+        "simpleTypes": {
+          "enum": [
+            "array",
+            "boolean",
+            "integer",
+            "null",
+            "number",
+            "object",
+            "string"
+          ]
+        },
+        "stringArray": {
+          "type": "array",
+          "uniqueItems": true,
+          "default": [],
+          "items": {
+            "type": "string"
+          }
+        }
+      },
+      "type": [
+        "object",
+        "boolean"
+      ],
+      "default": true,
+      "properties": {
+        "$schema": {
+          "type": "string",
+          "format": "uri"
+        },
+        "$ref": {
+          "type": "string",
+          "format": "uri-reference"
+        },
+        "$comment": {
+          "type": "string"
+        },
+        "title": {
+          "type": "string"
+        },
+        "description": {
+          "type": "string"
+        },
+        "default": true,
+        "readOnly": {
+          "type": "boolean",
+          "default": false
+        },
+        "writeOnly": {
+          "type": "boolean",
+          "default": false
+        },
+        "examples": {
+          "type": "array",
+          "items": true
+        },
+        "multipleOf": {
+          "type": "number",
+          "exclusiveMinimum": 0
+        },
+        "maximum": {
+          "type": "number"
+        },
+        "exclusiveMaximum": {
+          "type": "number"
+        },
+        "minimum": {
+          "type": "number"
+        },
+        "exclusiveMinimum": {
+          "type": "number"
+        },
+        "maxLength": {
+          "$ref": "#/definitions/schema/definitions/nonNegativeInteger"
+        },
+        "minLength": {
+          "$ref": "#/definitions/schema/definitions/nonNegativeIntegerDefault0"
+        },
+        "pattern": {
+          "type": "string",
+          "format": "regex"
+        },
+        "additionalItems": {
+          "$ref": "#/definitions/schema"
+        },
+        "items": {
+          "anyOf": [
+            {
+              "$ref": "#/definitions/schema"
+            },
+            {
+              "$ref": "#/definitions/schema/definitions/schemaArray"
+            }
+          ],
+          "default": true
+        },
+        "maxItems": {
+          "$ref": "#/definitions/schema/definitions/nonNegativeInteger"
+        },
+        "minItems": {
+          "$ref": "#/definitions/schema/definitions/nonNegativeIntegerDefault0"
+        },
+        "uniqueItems": {
+          "type": "boolean",
+          "default": false
+        },
+        "contains": {
+          "$ref": "#/definitions/schema"
+        },
+        "maxProperties": {
+          "$ref": "#/definitions/schema/definitions/nonNegativeInteger"
+        },
+        "minProperties": {
+          "$ref": "#/definitions/schema/definitions/nonNegativeIntegerDefault0"
+        },
+        "required": {
+          "$ref": "#/definitions/schema/definitions/stringArray"
+        },
+        "additionalProperties": {
+          "$ref": "#/definitions/schema"
+        },
+        "definitions": {
+          "type": "object",
+          "default": {},
+          "additionalProperties": {
+            "$ref": "#/definitions/schema"
+          }
+        },
+        "properties": {
+          "type": "object",
+          "default": {},
+          "additionalProperties": {
+            "$ref": "#/definitions/schema"
+          }
+        },
+        "patternProperties": {
+          "type": "object",
+          "propertyNames": {
+            "format": "regex"
+          },
+          "default": {},
+          "additionalProperties": {
+            "$ref": "#/definitions/schema"
+          }
+        },
+        "dependencies": {
+          "type": "object",
+          "additionalProperties": {
+            "anyOf": [
+              {
+                "$ref": "#/definitions/schema"
+              },
+              {
+                "$ref": "#/definitions/schema/definitions/stringArray"
+              }
+            ]
+          }
+        },
+        "propertyNames": {
+          "$ref": "#/definitions/schema"
+        },
+        "const": true,
+        "enum": {
+          "type": "array",
+          "minItems": 1,
+          "uniqueItems": true,
+          "items": true
+        },
+        "type": {
+          "anyOf": [
+            {
+              "$ref": "#/definitions/schema/definitions/simpleTypes"
+            },
+            {
+              "type": "array",
+              "items": {
+                "$ref": "#/definitions/schema/definitions/simpleTypes"
+              },
+              "minItems": 1,
+              "uniqueItems": true
+            }
+          ]
+        },
+        "format": {
+          "type": "string"
+        },
+        "contentMediaType": {
+          "type": "string"
+        },
+        "contentEncoding": {
+          "type": "string"
+        },
+        "if": {
+          "$ref": "#/definitions/schema"
+        },
+        "then": {
+          "$ref": "#/definitions/schema"
+        },
+        "else": {
+          "$ref": "#/definitions/schema"
+        },
+        "allOf": {
+          "$ref": "#/definitions/schema/definitions/schemaArray"
+        },
+        "anyOf": {
+          "$ref": "#/definitions/schema/definitions/schemaArray"
+        },
+        "oneOf": {
+          "$ref": "#/definitions/schema/definitions/schemaArray"
+        },
+        "not": {
+          "$ref": "#/definitions/schema"
+        }
+      }
+    },
+    "botframework.json": {
+      "$schema": "http://json-schema.org/draft-07/schema#",
+      "definitions": {
+        "ChannelAccount": {
+          "description": "Channel account information needed to route a message",
+          "title": "ChannelAccount",
+          "type": "object",
+          "required": [
+            "id",
+            "name"
+          ],
+          "properties": {
+            "id": {
+              "description": "Channel id for the user or bot on this channel (Example: joe@smith.com, or @joesmith or\n123456)",
+              "type": "string",
+              "title": "id"
+            },
+            "name": {
+              "description": "Display friendly name",
+              "type": "string",
+              "title": "name"
+            },
+            "aadObjectId": {
+              "description": "This account's object ID within Azure Active Directory (AAD)",
+              "type": "string",
+              "title": "aadObjectId"
+            },
+            "role": {
+              "description": "Role of the entity behind the account (Example: User, Bot, etc.). Possible values include:\n'user', 'bot'",
+              "type": "string",
+              "title": "role"
+            }
+          }
+        },
+        "ConversationAccount": {
+          "description": "Channel account information for a conversation",
+          "title": "ConversationAccount",
+          "type": "object",
+          "required": [
+            "conversationType",
+            "id",
+            "isGroup",
+            "name"
+          ],
+          "properties": {
+            "isGroup": {
+              "description": "Indicates whether the conversation contains more than two participants at the time the\nactivity was generated",
+              "type": "boolean",
+              "title": "isGroup"
+            },
+            "conversationType": {
+              "description": "Indicates the type of the conversation in channels that distinguish between conversation types",
+              "type": "string",
+              "title": "conversationType"
+            },
+            "id": {
+              "description": "Channel id for the user or bot on this channel (Example: joe@smith.com, or @joesmith or\n123456)",
+              "type": "string",
+              "title": "id"
+            },
+            "name": {
+              "description": "Display friendly name",
+              "type": "string",
+              "title": "name"
+            },
+            "aadObjectId": {
+              "description": "This account's object ID within Azure Active Directory (AAD)",
+              "type": "string",
+              "title": "aadObjectId"
+            },
+            "role": {
+              "description": "Role of the entity behind the account (Example: User, Bot, etc.). Possible values include:\n'user', 'bot'",
+              "enum": [
+                "bot",
+                "user"
+              ],
+              "type": "string",
+              "title": "role"
+            }
+          }
+        },
+        "MessageReaction": {
+          "description": "Message reaction object",
+          "title": "MessageReaction",
+          "type": "object",
+          "required": [
+            "type"
+          ],
+          "properties": {
+            "type": {
+              "description": "Message reaction type. Possible values include: 'like', 'plusOne'",
+              "type": "string",
+              "title": "type"
+            }
+          }
+        },
+        "CardAction": {
+          "description": "A clickable action",
+          "title": "CardAction",
+          "type": "object",
+          "required": [
+            "title",
+            "type",
+            "value"
+          ],
+          "properties": {
+            "type": {
+              "description": "The type of action implemented by this button. Possible values include: 'openUrl', 'imBack',\n'postBack', 'playAudio', 'playVideo', 'showImage', 'downloadFile', 'signin', 'call',\n'payment', 'messageBack'",
+              "type": "string",
+              "title": "type"
+            },
+            "title": {
+              "description": "Text description which appears on the button",
+              "type": "string",
+              "title": "title"
+            },
+            "image": {
+              "description": "Image URL which will appear on the button, next to text label",
+              "type": "string",
+              "title": "image"
+            },
+            "text": {
+              "description": "Text for this action",
+              "type": "string",
+              "title": "text"
+            },
+            "displayText": {
+              "description": "(Optional) text to display in the chat feed if the button is clicked",
+              "type": "string",
+              "title": "displayText"
+            },
+            "value": {
+              "description": "Supplementary parameter for action. Content of this property depends on the ActionType",
+              "title": "value"
+            },
+            "channelData": {
+              "description": "Channel-specific data associated with this action",
+              "title": "channelData"
+            }
+          }
+        },
+        "SuggestedActions": {
+          "description": "SuggestedActions that can be performed",
+          "title": "SuggestedActions",
+          "type": "object",
+          "required": [
+            "actions",
+            "to"
+          ],
+          "properties": {
+            "to": {
+              "description": "Ids of the recipients that the actions should be shown to.  These Ids are relative to the\nchannelId and a subset of all recipients of the activity",
+              "type": "array",
+              "title": "to",
+              "items": {
+                "title": "Id",
+                "description": "Id of recipient.",
+                "type": "string"
+              }
+            },
+            "actions": {
+              "description": "Actions that can be shown to the user",
+              "type": "array",
+              "title": "actions",
+              "items": {
+                "$ref": "#/definitions/botframework.json/definitions/CardAction"
+              }
+            }
+          }
+        },
+        "Attachment": {
+          "description": "An attachment within an activity",
+          "title": "Attachment",
+          "type": "object",
+          "required": [
+            "contentType"
+          ],
+          "properties": {
+            "contentType": {
+              "description": "mimetype/Contenttype for the file",
+              "type": "string",
+              "title": "contentType"
+            },
+            "contentUrl": {
+              "description": "Content Url",
+              "type": "string",
+              "title": "contentUrl"
+            },
+            "content": {
+              "type": "object",
+              "description": "Embedded content",
+              "title": "content"
+            },
+            "name": {
+              "description": "(OPTIONAL) The name of the attachment",
+              "type": "string",
+              "title": "name"
+            },
+            "thumbnailUrl": {
+              "description": "(OPTIONAL) Thumbnail associated with attachment",
+              "type": "string",
+              "title": "thumbnailUrl"
+            }
+          }
+        },
+        "Entity": {
+          "description": "Metadata object pertaining to an activity",
+          "title": "Entity",
+          "type": "object",
+          "required": [
+            "type"
+          ],
+          "properties": {
+            "type": {
+              "description": "Type of this entity (RFC 3987 IRI)",
+              "type": "string",
+              "title": "type"
+            }
+          }
+        },
+        "ConversationReference": {
+          "description": "An object relating to a particular point in a conversation",
+          "title": "ConversationReference",
+          "type": "object",
+          "required": [
+            "bot",
+            "channelId",
+            "conversation",
+            "serviceUrl"
+          ],
+          "properties": {
+            "activityId": {
+              "description": "(Optional) ID of the activity to refer to",
+              "type": "string",
+              "title": "activityId"
+            },
+            "user": {
+              "description": "(Optional) User participating in this conversation",
+              "$ref": "#/definitions/botframework.json/definitions/ChannelAccount",
+              "title": "user"
+            },
+            "bot": {
+              "$ref": "#/definitions/botframework.json/definitions/ChannelAccount",
+              "description": "Bot participating in this conversation",
+              "title": "bot"
+            },
+            "conversation": {
+              "$ref": "#/definitions/botframework.json/definitions/ConversationAccount",
+              "description": "Conversation reference",
+              "title": "conversation"
+            },
+            "channelId": {
+              "description": "Channel ID",
+              "type": "string",
+              "title": "channelId"
+            },
+            "serviceUrl": {
+              "description": "Service endpoint where operations concerning the referenced conversation may be performed",
+              "type": "string",
+              "title": "serviceUrl"
+            }
+          }
+        },
+        "TextHighlight": {
+          "description": "Refers to a substring of content within another field",
+          "title": "TextHighlight",
+          "type": "object",
+          "required": [
+            "occurrence",
+            "text"
+          ],
+          "properties": {
+            "text": {
+              "description": "Defines the snippet of text to highlight",
+              "type": "string",
+              "title": "text"
+            },
+            "occurrence": {
+              "description": "Occurrence of the text field within the referenced text, if multiple exist.",
+              "type": "number",
+              "title": "occurrence"
+            }
+          }
+        },
+        "SemanticAction": {
+          "description": "Represents a reference to a programmatic action",
+          "title": "SemanticAction",
+          "type": "object",
+          "required": [
+            "entities",
+            "id"
+          ],
+          "properties": {
+            "id": {
+              "description": "ID of this action",
+              "type": "string",
+              "title": "id"
+            },
+            "entities": {
+              "description": "Entities associated with this action",
+              "type": "object",
+              "title": "entities",
+              "additionalProperties": {
+                "$ref": "#/definitions/botframework.json/definitions/Entity"
+              }
+            }
+          }
+        },
+        "Activity": {
+          "description": "An Activity is the basic communication type for the Bot Framework 3.0 protocol.",
+          "title": "Activity",
+          "type": "object",
+          "properties": {
+            "type": {
+              "description": "Contains the activity type. Possible values include: 'message', 'contactRelationUpdate',\n'conversationUpdate', 'typing', 'endOfConversation', 'event', 'invoke', 'deleteUserData',\n'messageUpdate', 'messageDelete', 'installationUpdate', 'messageReaction', 'suggestion',\n'trace', 'handoff'",
+              "type": "string",
+              "title": "type"
+            },
+            "id": {
+              "description": "Contains an ID that uniquely identifies the activity on the channel.",
+              "type": "string",
+              "title": "id"
+            },
+            "timestamp": {
+              "description": "Contains the date and time that the message was sent, in UTC, expressed in ISO-8601 format.",
+              "type": "string",
+              "format": "date-time",
+              "title": "timestamp"
+            },
+            "localTimestamp": {
+              "description": "Contains the date and time that the message was sent, in local time, expressed in ISO-8601\nformat.\nFor example, 2016-09-23T13:07:49.4714686-07:00.",
+              "type": "string",
+              "format": "date-time",
+              "title": "localTimestamp"
+            },
+            "localTimezone": {
+              "description": "Contains the name of the timezone in which the message, in local time, expressed in IANA Time\nZone database format.\nFor example, America/Los_Angeles.",
+              "type": "string",
+              "title": "localTimezone"
+            },
+            "serviceUrl": {
+              "description": "Contains the URL that specifies the channel's service endpoint. Set by the channel.",
+              "type": "string",
+              "title": "serviceUrl"
+            },
+            "channelId": {
+              "description": "Contains an ID that uniquely identifies the channel. Set by the channel.",
+              "type": "string",
+              "title": "channelId"
+            },
+            "from": {
+              "$ref": "#/definitions/botframework.json/definitions/ChannelAccount",
+              "description": "Identifies the sender of the message.",
+              "title": "from"
+            },
+            "conversation": {
+              "$ref": "#/definitions/botframework.json/definitions/ConversationAccount",
+              "description": "Identifies the conversation to which the activity belongs.",
+              "title": "conversation"
+            },
+            "recipient": {
+              "$ref": "#/definitions/botframework.json/definitions/ChannelAccount",
+              "description": "Identifies the recipient of the message.",
+              "title": "recipient"
+            },
+            "textFormat": {
+              "description": "Format of text fields Default:markdown. Possible values include: 'markdown', 'plain', 'xml'",
+              "type": "string",
+              "title": "textFormat"
+            },
+            "attachmentLayout": {
+              "description": "The layout hint for multiple attachments. Default: list. Possible values include: 'list',\n'carousel'",
+              "type": "string",
+              "title": "attachmentLayout"
+            },
+            "membersAdded": {
+              "description": "The collection of members added to the conversation.",
+              "type": "array",
+              "title": "membersAdded",
+              "items": {
+                "$ref": "#/definitions/botframework.json/definitions/ChannelAccount"
+              }
+            },
+            "membersRemoved": {
+              "description": "The collection of members removed from the conversation.",
+              "type": "array",
+              "title": "membersRemoved",
+              "items": {
+                "$ref": "#/definitions/botframework.json/definitions/ChannelAccount"
+              }
+            },
+            "reactionsAdded": {
+              "description": "The collection of reactions added to the conversation.",
+              "type": "array",
+              "title": "reactionsAdded",
+              "items": {
+                "$ref": "#/definitions/botframework.json/definitions/MessageReaction"
+              }
+            },
+            "reactionsRemoved": {
+              "description": "The collection of reactions removed from the conversation.",
+              "type": "array",
+              "title": "reactionsRemoved",
+              "items": {
+                "$ref": "#/definitions/botframework.json/definitions/MessageReaction"
+              }
+            },
+            "topicName": {
+              "description": "The updated topic name of the conversation.",
+              "type": "string",
+              "title": "topicName"
+            },
+            "historyDisclosed": {
+              "description": "Indicates whether the prior history of the channel is disclosed.",
+              "type": "boolean",
+              "title": "historyDisclosed"
+            },
+            "locale": {
+              "description": "A locale name for the contents of the text field.\nThe locale name is a combination of an ISO 639 two- or three-letter culture code associated\nwith a language\nand an ISO 3166 two-letter subculture code associated with a country or region.\nThe locale name can also correspond to a valid BCP-47 language tag.",
+              "type": "string",
+              "title": "locale"
+            },
+            "text": {
+              "description": "The text content of the message.",
+              "type": "string",
+              "title": "text"
+            },
+            "speak": {
+              "description": "The text to speak.",
+              "type": "string",
+              "title": "speak"
+            },
+            "inputHint": {
+              "description": "Indicates whether your bot is accepting,\nexpecting, or ignoring user input after the message is delivered to the client. Possible\nvalues include: 'acceptingInput', 'ignoringInput', 'expectingInput'",
+              "type": "string",
+              "title": "inputHint"
+            },
+            "summary": {
+              "description": "The text to display if the channel cannot render cards.",
+              "type": "string",
+              "title": "summary"
+            },
+            "suggestedActions": {
+              "description": "The suggested actions for the activity.",
+              "$ref": "#/definitions/botframework.json/definitions/SuggestedActions",
+              "title": "suggestedActions"
+            },
+            "attachments": {
+              "description": "Attachments",
+              "type": "array",
+              "title": "attachments",
+              "items": {
+                "$ref": "#/definitions/botframework.json/definitions/Attachment"
+              }
+            },
+            "entities": {
+              "description": "Represents the entities that were mentioned in the message.",
+              "type": "array",
+              "title": "entities",
+              "items": {
+                "$ref": "#/definitions/botframework.json/definitions/Entity"
+              }
+            },
+            "channelData": {
+              "description": "Contains channel-specific content.",
+              "title": "channelData"
+            },
+            "action": {
+              "description": "Indicates whether the recipient of a contactRelationUpdate was added or removed from the\nsender's contact list.",
+              "type": "string",
+              "title": "action"
+            },
+            "replyToId": {
+              "description": "Contains the ID of the message to which this message is a reply.",
+              "type": "string",
+              "title": "replyToId"
+            },
+            "label": {
+              "description": "A descriptive label for the activity.",
+              "type": "string",
+              "title": "label"
+            },
+            "valueType": {
+              "description": "The type of the activity's value object.",
+              "type": "string",
+              "title": "valueType"
+            },
+            "value": {
+              "description": "A value that is associated with the activity.",
+              "title": "value"
+            },
+            "name": {
+              "description": "The name of the operation associated with an invoke or event activity.",
+              "type": "string",
+              "title": "name"
+            },
+            "relatesTo": {
+              "description": "A reference to another conversation or activity.",
+              "$ref": "#/definitions/botframework.json/definitions/ConversationReference",
+              "title": "relatesTo"
+            },
+            "code": {
+              "description": "The a code for endOfConversation activities that indicates why the conversation ended.\nPossible values include: 'unknown', 'completedSuccessfully', 'userCancelled', 'botTimedOut',\n'botIssuedInvalidMessage', 'channelFailed'",
+              "type": "string",
+              "title": "code"
+            },
+            "expiration": {
+              "description": "The time at which the activity should be considered to be \"expired\" and should not be\npresented to the recipient.",
+              "type": "string",
+              "format": "date-time",
+              "title": "expiration"
+            },
+            "importance": {
+              "description": "The importance of the activity. Possible values include: 'low', 'normal', 'high'",
+              "type": "string",
+              "title": "importance"
+            },
+            "deliveryMode": {
+              "description": "A delivery hint to signal to the recipient alternate delivery paths for the activity.\nThe default delivery mode is \"default\". Possible values include: 'normal', 'notification'",
+              "type": "string",
+              "title": "deliveryMode"
+            },
+            "listenFor": {
+              "description": "List of phrases and references that speech and language priming systems should listen for",
+              "type": "array",
+              "title": "listenFor",
+              "items": {
+                "type": "string",
+                "title": "Phrase",
+                "description": "Phrase to listen for."
+              }
+            },
+            "textHighlights": {
+              "description": "The collection of text fragments to highlight when the activity contains a ReplyToId value.",
+              "type": "array",
+              "title": "textHighlights",
+              "items": {
+                "$ref": "#/definitions/botframework.json/definitions/TextHighlight"
+              }
+            },
+            "semanticAction": {
+              "$ref": "#/definitions/botframework.json/definitions/SemanticAction",
+              "description": "An optional programmatic action accompanying this request",
+              "title": "semanticAction"
+            }
+          }
+        }
+      }
     }
   }
 }