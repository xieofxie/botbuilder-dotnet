--- conflicted
+++ resolved
@@ -33,11 +33,7 @@
 page_token=<MY PAGE TOKEN> verify_token=<MY_VERIFY_TOKEN> node facebook_bot.js [--lt [--ltsubdomain CUSTOM_SUBDOMAIN]]
 ```
 
-<<<<<<< HEAD
-6) [Set up a webhook endpoint for your app](https://developers.facebook.com/docs/messenger-platform/implementation#setting_webhooks) that uses your public URL, or the URL that localtunnel gave you. Use the verify token you defined in step 4!
-=======
-6) If you are _not_ running your bot at a public, SSL-enabled internet address, use [localtunnel.me](http://localtunnel.me) to make it available to Facebook. Note the URL it gives you. For example, it may say your url is `https://xyx.localtunnel.me/` In this case, the webhook URL for use in step 7 would be `https://xyx.localtunnel.me/facebook/receive`
->>>>>>> d2e63be0
+6) [Set up a webhook endpoint for your app](https://developers.facebook.com/docs/messenger-platform/implementation#setting_webhooks) that uses your public URL. Use the verify token you defined in step 4!
 
 7) Your bot should be online! Within Facebook, find your page, and click the "Message" button in the header.
 
