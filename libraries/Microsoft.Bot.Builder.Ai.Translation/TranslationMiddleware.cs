--- conflicted
+++ resolved
@@ -1,274 +1,255 @@
-﻿// Copyright (c) Microsoft Corporation. All rights reserved.
-// Licensed under the MIT License.
-
-using System;
-using System.Collections.Generic;
-using System.Linq;
-using System.Net.Http;
-using System.Threading;
-using System.Threading.Tasks;
-using Microsoft.Bot.Builder.Ai.Translation.PostProcessor;
-using Microsoft.Bot.Schema;
-
-namespace Microsoft.Bot.Builder.Ai.Translation
-{
-    /// <summary>
-    /// Middleware for translating text between the user and bot.
-    /// Uses the Microsoft Translator Text API.
-    /// </summary>
-    public class TranslationMiddleware : IMiddleware
-    {
-        private readonly string[] _nativeLanguages;
-        private readonly Translator _translator;
-        private readonly CustomDictionary _userCustomDictonaries;
-        private readonly Dictionary<string, List<string>> _patterns;
-        private readonly IStatePropertyAccessor<string> _languageStateProperty;
-        private readonly bool _toUserLanguage;
-        private List<IPostProcessor> attachedPostProcessors;
-
-        /// <summary>
-        /// Initializes a new instance of the <see cref="TranslationMiddleware"/> class.
-        /// </summary>
-        /// <param name="nativeLanguages">The languages supported by your app.</param>
-        /// <param name="translatorKey">Your subscription key for the Microsoft Translator Text API.</param>
-        /// <param name="toUserLanguage">Indicates whether to translate messages sent from the bot into the user's language.</param>
-        /// <param name="httpClient">An alternate HTTP client to use.</param>
-        public TranslationMiddleware(string[] nativeLanguages, string translatorKey, bool toUserLanguage = false, HttpClient httpClient = null)
-        {
-            AssertValidNativeLanguages(nativeLanguages);
-            this._nativeLanguages = nativeLanguages;
-<<<<<<< HEAD
-            if (string.IsNullOrEmpty(translatorKey))
-            {
-                throw new ArgumentNullException(nameof(translatorKey));
-            }
-
-            this._translator = new Translator(translatorKey, httpClient);
-=======
-            if (string.IsNullOrEmpty(translatorKey))
-            {
-                throw new ArgumentNullException(nameof(translatorKey));
-            }
-
-            this._translator = new Translator(translatorKey);
->>>>>>> a101c1c5
-            _patterns = new Dictionary<string, List<string>>();
-            _userCustomDictonaries = new CustomDictionary();
-            _toUserLanguage = toUserLanguage;
-        }
-
-        /// <summary>
-        /// Initializes a new instance of the <see cref="TranslationMiddleware"/> class.
-        /// </summary>
-        /// <param name="nativeLanguages">The languages supported by your app.</param>
-        /// <param name="translatorKey">Your subscription key for the Microsoft Translator Text API.</param>
-        /// <param name="patterns">List of regex patterns, indexed by language identifier,
-        /// that can be used to flag text that should not be translated.</param>
-        /// /// <param name="userCustomDictonaries">Custom languages dictionary object, used to store all the different languages dictionaries
-        /// configured by the user to overwrite the translator output to certain vocab by the custom dictionary translation.</param>
-        /// <param name="toUserLanguage">Indicates whether to translate messages sent from the bot into the user's language.</param>
-        /// <remarks>Each pattern the <paramref name="patterns"/> describes an entity that should not be translated.
-        /// For example, in French <c>je m’appelle ([a-z]+)</c>, which will avoid translation of anything coming after je m’appelle.</remarks>
-<<<<<<< HEAD
-        /// <param name="httpClient">An alternate HTTP client to use.</param>
-        public TranslationMiddleware(string[] nativeLanguages, string translatorKey, Dictionary<string, List<string>> patterns, CustomDictionary userCustomDictonaries, bool toUserLanguage = false, HttpClient httpClient = null)
-            : this(nativeLanguages, translatorKey, toUserLanguage, httpClient)
-=======
-        public TranslationMiddleware(string[] nativeLanguages, string translatorKey, Dictionary<string, List<string>> patterns, CustomDictionary userCustomDictonaries, bool toUserLanguage = false)
-            : this(nativeLanguages, translatorKey, toUserLanguage)
->>>>>>> a101c1c5
-        {
-            if (patterns != null)
-            {
-                this._patterns = patterns;
-            }
-
-            if (userCustomDictonaries != null)
-            {
-                this._userCustomDictonaries = userCustomDictonaries;
-            }
-        }
-
-        /// <summary>
-        /// Initializes a new instance of the <see cref="TranslationMiddleware"/> class.
-        /// </summary>
-        /// <param name="nativeLanguages">List of languages supported by your app</param>
-        /// <param name="translatorKey">Your subscription key for the Microsoft Translator Text API.</param>
-        /// <param name="patterns">List of regex patterns, indexed by language identifier,
-        /// that can be used to flag text that should not be translated.</param>
-        /// <param name="userCustomDictonaries">Custom languages dictionary object, used to store all the different languages dictionaries
-        /// configured by the user to overwrite the translator output to certain vocab by the custom dictionary translation.</param>
-        /// <param name="languageStateProperty">A Property Accessor for for getting the users active language.</param>
-        /// <param name="toUserLanguage">Indicates whether to translate messages sent from the bot into the user's language.</param>
-        /// <remarks>Each pattern the <paramref name="patterns"/> describes an entity that should not be translated.
-        /// For example, in French <c>je m’appelle ([a-z]+)</c>, which will avoid translation of anything coming after je m’appelle.</remarks>
-<<<<<<< HEAD
-        /// <param name="httpClient">An alternate HTTP client to use.</param>
-        public TranslationMiddleware(string[] nativeLanguages, string translatorKey, Dictionary<string, List<string>> patterns, CustomDictionary userCustomDictonaries, Func<ITurnContext, string> getUserLanguage, Func<ITurnContext, Task<bool>> isUserLanguageChanged, bool toUserLanguage = false, HttpClient httpClient = null)
-            : this(nativeLanguages, translatorKey, patterns, userCustomDictonaries, toUserLanguage, httpClient)
-=======
-        public TranslationMiddleware(string[] nativeLanguages, string translatorKey, Dictionary<string, List<string>> patterns, CustomDictionary userCustomDictonaries, IStatePropertyAccessor<string> languageStateProperty, bool toUserLanguage = false)
-            : this(nativeLanguages, translatorKey, patterns, userCustomDictonaries, toUserLanguage)
->>>>>>> a101c1c5
-        {
-            _languageStateProperty = languageStateProperty ?? throw new ArgumentNullException(nameof(languageStateProperty));
-        }
-
-        /// <summary>
-        /// Processess an incoming activity.
-        /// </summary>
-        /// <param name="context">The context object for this turn.</param>
-        /// <param name="next">The delegate to call to continue the bot middleware pipeline.</param>
-        /// <param name="cancellationToken">cancellationToken</param>
-        /// <returns>A <see cref="Task"/> representing the asynchronous operation.</returns>
-        public virtual async Task OnTurnAsync(ITurnContext context, NextDelegate next, CancellationToken cancellationToken = default(CancellationToken))
-        {
-            if (context.Activity.Type == ActivityTypes.Message)
-            {
-                IMessageActivity message = context.Activity.AsMessageActivity();
-                if (message != null)
-                {
-                    if (!string.IsNullOrWhiteSpace(message.Text))
-                    {
-                        // determine the language we are using for this conversation
-                        var sourceLanguage = string.Empty;
-                        var targetLanguage = string.Empty;
-                        if (_languageStateProperty == null)
-                        {
-                            sourceLanguage = await _translator.DetectAsync(message.Text).ConfigureAwait(false); // awaiting user language detection using Microsoft Translator API.
-                        }
-                        else
-                        {
-                            sourceLanguage = await _languageStateProperty.GetAsync(context).ConfigureAwait(false) ?? "en";
-                        }
-
-                        targetLanguage = _nativeLanguages.Contains(sourceLanguage) ? sourceLanguage : _nativeLanguages.FirstOrDefault() ?? "en";
-                        await TranslateMessageAsync(context, message, sourceLanguage, targetLanguage, _nativeLanguages.Contains(sourceLanguage)).ConfigureAwait(false);
-
-                        context.OnSendActivities(async (newContext, activities, nextSend) =>
-                        {
-                            // Translate messages sent to the user to user language
-                            if (_toUserLanguage)
-                            {
-                                List<Task> tasks = new List<Task>();
-                                foreach (Activity currentActivity in activities.Where(a => a.Type == ActivityTypes.Message))
-                                {
-                                    tasks.Add(TranslateMessageAsync(newContext, currentActivity.AsMessageActivity(), targetLanguage, sourceLanguage, false));
-                                }
-
-                                if (tasks.Any())
-                                {
-                                    await Task.WhenAll(tasks).ConfigureAwait(false);
-                                }
-                            }
-
-                            return await nextSend().ConfigureAwait(false);
-                        });
-
-                        context.OnUpdateActivity(async (newContext, activity, nextUpdate) =>
-                        {
-                            // Translate messages sent to the user to user language
-                            if (activity.Type == ActivityTypes.Message)
-                            {
-                                if (_toUserLanguage)
-                                {
-                                    await TranslateMessageAsync(newContext, activity.AsMessageActivity(), targetLanguage, sourceLanguage, false).ConfigureAwait(false);
-                                }
-                            }
-
-                            return await nextUpdate().ConfigureAwait(false);
-                        });
-                    }
-                }
-            }
-
-            await next(cancellationToken).ConfigureAwait(false);
-        }
-
-        private static void AssertValidNativeLanguages(string[] nativeLanguages)
-        {
-            if (nativeLanguages == null)
-            {
-                throw new ArgumentNullException(nameof(nativeLanguages));
-            }
-        }
-
-        /// <summary>
-        /// Initialize attached post processors according to what the user sent in the middle ware constructor.
-        /// </summary>
-        private void InitializePostProcessors()
-        {
-            attachedPostProcessors = new List<IPostProcessor>();
-            if (_patterns != null && _patterns.Count > 0)
-            {
-                attachedPostProcessors.Add(new PatternsPostProcessor(_patterns));
-            }
-
-            if (_userCustomDictonaries != null && !_userCustomDictonaries.IsEmpty())
-            {
-                attachedPostProcessors.Add(new CustomDictionaryPostProcessor(_userCustomDictonaries));
-            }
-        }
-
-        /// <summary>
-        /// Applies all the attached post processors to the translated messages.
-        /// </summary>
-        /// <param name="translatedDocuments">List of <see cref="TranslatedDocument"/> represent the output of the translator module</param>
-        /// <param name="languageId">Current language id</param>
-        private void PostProcesseDocuments(List<TranslatedDocument> translatedDocuments, string languageId)
-        {
-            if (attachedPostProcessors == null)
-            {
-                InitializePostProcessors();
-            }
-
-            foreach (var translatedDocument in translatedDocuments)
-            {
-                foreach (IPostProcessor postProcessor in attachedPostProcessors)
-                {
-                    translatedDocument.TargetMessage = postProcessor.Process(translatedDocument, languageId).PostProcessedMessage;
-                }
-            }
-        }
-
-        /// <summary>
-        /// Translates the <see cref="Activity.Text"/> of a message.
-        /// </summary>
-        /// <param name="context">The current turn context.</param>
-        /// <param name="message">The activity containing the text to translate.</param>
-        /// <param name="sourceLanguage">An identifier for the language to translate from.</param>
-        /// <param name="targetLanguage">An identifier for the language to translate to.</param>
-        /// <param name="inNativeLanguages">should only use native langauges</param>
-        /// <returns>A task that represents the work queued to execute.</returns>
-        /// <remarks>When the task completes successfully, the <see cref="Activity.Text"/> property
-        /// of the message contains the translated text.</remarks>
-        private async Task TranslateMessageAsync(ITurnContext context, IMessageActivity message, string sourceLanguage, string targetLanguage, bool inNativeLanguages)
-        {
-            if (!inNativeLanguages && sourceLanguage != targetLanguage)
-            {
-                // if we have text and a target language
-                if (!string.IsNullOrWhiteSpace(message.Text) && !string.IsNullOrEmpty(targetLanguage))
-                {
-                    if (targetLanguage == sourceLanguage)
-                    {
-                        return;
-                    }
-
-                    var text = message.Text;
-                    string[] lines = text.Split(new string[] { "\r\n", "\n" }, StringSplitOptions.None);
-                    var translateResult = await this._translator.TranslateArrayAsync(lines, sourceLanguage, targetLanguage).ConfigureAwait(false);
-
-                    // post process all translated documents
-                    PostProcesseDocuments(translateResult, sourceLanguage);
-                    text = string.Empty;
-                    foreach (var translatedDocument in translateResult)
-                    {
-                        text += string.Join("\n", translatedDocument.TargetMessage);
-                    }
-
-                    message.Text = text;
-                }
-            }
-        }
-    }
-}+﻿// Copyright (c) Microsoft Corporation. All rights reserved.
+// Licensed under the MIT License.
+
+using System;
+using System.Collections.Generic;
+using System.Linq;
+using System.Net.Http;
+using System.Threading;
+using System.Threading.Tasks;
+using Microsoft.Bot.Builder.Ai.Translation.PostProcessor;
+using Microsoft.Bot.Schema;
+
+namespace Microsoft.Bot.Builder.Ai.Translation
+{
+    /// <summary>
+    /// Middleware for translating text between the user and bot.
+    /// Uses the Microsoft Translator Text API.
+    /// </summary>
+    public class TranslationMiddleware : IMiddleware
+    {
+        private readonly string[] _nativeLanguages;
+        private readonly Translator _translator;
+        private readonly CustomDictionary _userCustomDictonaries;
+        private readonly Dictionary<string, List<string>> _patterns;
+        private readonly IStatePropertyAccessor<string> _languageStateProperty;
+        private readonly bool _toUserLanguage;
+        private List<IPostProcessor> attachedPostProcessors;
+
+        /// <summary>
+        /// Initializes a new instance of the <see cref="TranslationMiddleware"/> class.
+        /// </summary>
+        /// <param name="nativeLanguages">The languages supported by your app.</param>
+        /// <param name="translatorKey">Your subscription key for the Microsoft Translator Text API.</param>
+        /// <param name="toUserLanguage">Indicates whether to translate messages sent from the bot into the user's language.</param>
+        /// <param name="httpClient">An alternate HTTP client to use.</param>
+        public TranslationMiddleware(string[] nativeLanguages, string translatorKey, bool toUserLanguage = false, HttpClient httpClient = null)
+        {
+            AssertValidNativeLanguages(nativeLanguages);
+            this._nativeLanguages = nativeLanguages;
+            if (string.IsNullOrEmpty(translatorKey))
+            {
+                throw new ArgumentNullException(nameof(translatorKey));
+            }
+
+            this._translator = new Translator(translatorKey, httpClient);
+            _patterns = new Dictionary<string, List<string>>();
+            _userCustomDictonaries = new CustomDictionary();
+            _toUserLanguage = toUserLanguage;
+        }
+
+        /// <summary>
+        /// Initializes a new instance of the <see cref="TranslationMiddleware"/> class.
+        /// </summary>
+        /// <param name="nativeLanguages">The languages supported by your app.</param>
+        /// <param name="translatorKey">Your subscription key for the Microsoft Translator Text API.</param>
+        /// <param name="patterns">List of regex patterns, indexed by language identifier,
+        /// that can be used to flag text that should not be translated.</param>
+        /// /// <param name="userCustomDictonaries">Custom languages dictionary object, used to store all the different languages dictionaries
+        /// configured by the user to overwrite the translator output to certain vocab by the custom dictionary translation.</param>
+        /// <param name="toUserLanguage">Indicates whether to translate messages sent from the bot into the user's language.</param>
+        /// <remarks>Each pattern the <paramref name="patterns"/> describes an entity that should not be translated.
+        /// For example, in French <c>je m’appelle ([a-z]+)</c>, which will avoid translation of anything coming after je m’appelle.</remarks>
+        /// <param name="httpClient">An alternate HTTP client to use.</param>
+        public TranslationMiddleware(string[] nativeLanguages, string translatorKey, Dictionary<string, List<string>> patterns, CustomDictionary userCustomDictonaries, bool toUserLanguage = false, HttpClient httpClient = null)
+            : this(nativeLanguages, translatorKey, toUserLanguage, httpClient)
+        {
+            if (patterns != null)
+            {
+                this._patterns = patterns;
+            }
+
+            if (userCustomDictonaries != null)
+            {
+                this._userCustomDictonaries = userCustomDictonaries;
+            }
+        }
+
+        /// <summary>
+        /// Initializes a new instance of the <see cref="TranslationMiddleware"/> class.
+        /// </summary>
+        /// <param name="nativeLanguages">List of languages supported by your app</param>
+        /// <param name="translatorKey">Your subscription key for the Microsoft Translator Text API.</param>
+        /// <param name="patterns">List of regex patterns, indexed by language identifier,
+        /// that can be used to flag text that should not be translated.</param>
+        /// <param name="userCustomDictonaries">Custom languages dictionary object, used to store all the different languages dictionaries
+        /// configured by the user to overwrite the translator output to certain vocab by the custom dictionary translation.</param>
+        /// <param name="languageStateProperty">A Property Accessor for for getting the users active language.</param>
+        /// <param name="toUserLanguage">Indicates whether to translate messages sent from the bot into the user's language.</param>
+        /// <remarks>Each pattern the <paramref name="patterns"/> describes an entity that should not be translated.
+        /// For example, in French <c>je m’appelle ([a-z]+)</c>, which will avoid translation of anything coming after je m’appelle.</remarks>
+        /// <param name="httpClient">An alternate HTTP client to use.</param>
+        public TranslationMiddleware(string[] nativeLanguages, string translatorKey, Dictionary<string, List<string>> patterns, CustomDictionary userCustomDictonaries, IStatePropertyAccessor<string> languageStateProperty, bool toUserLanguage = false, HttpClient httpClient = null)
+            : this(nativeLanguages, translatorKey, patterns, userCustomDictonaries, toUserLanguage, httpClient)
+        {
+            _languageStateProperty = languageStateProperty ?? throw new ArgumentNullException(nameof(languageStateProperty));
+        }
+
+        /// <summary>
+        /// Processess an incoming activity.
+        /// </summary>
+        /// <param name="context">The context object for this turn.</param>
+        /// <param name="next">The delegate to call to continue the bot middleware pipeline.</param>
+        /// <param name="cancellationToken">cancellationToken</param>
+        /// <returns>A <see cref="Task"/> representing the asynchronous operation.</returns>
+        public virtual async Task OnTurnAsync(ITurnContext context, NextDelegate next, CancellationToken cancellationToken = default(CancellationToken))
+        {
+            if (context.Activity.Type == ActivityTypes.Message)
+            {
+                IMessageActivity message = context.Activity.AsMessageActivity();
+                if (message != null)
+                {
+                    if (!string.IsNullOrWhiteSpace(message.Text))
+                    {
+                        // determine the language we are using for this conversation
+                        var sourceLanguage = string.Empty;
+                        var targetLanguage = string.Empty;
+                        if (_languageStateProperty == null)
+                        {
+                            sourceLanguage = await _translator.DetectAsync(message.Text).ConfigureAwait(false); // awaiting user language detection using Microsoft Translator API.
+                        }
+                        else
+                        {
+                            sourceLanguage = await _languageStateProperty.GetAsync(context).ConfigureAwait(false) ?? "en";
+                        }
+
+                        targetLanguage = _nativeLanguages.Contains(sourceLanguage) ? sourceLanguage : _nativeLanguages.FirstOrDefault() ?? "en";
+                        await TranslateMessageAsync(context, message, sourceLanguage, targetLanguage, _nativeLanguages.Contains(sourceLanguage)).ConfigureAwait(false);
+
+                        context.OnSendActivities(async (newContext, activities, nextSend) =>
+                        {
+                            // Translate messages sent to the user to user language
+                            if (_toUserLanguage)
+                            {
+                                List<Task> tasks = new List<Task>();
+                                foreach (Activity currentActivity in activities.Where(a => a.Type == ActivityTypes.Message))
+                                {
+                                    tasks.Add(TranslateMessageAsync(newContext, currentActivity.AsMessageActivity(), targetLanguage, sourceLanguage, false));
+                                }
+
+                                if (tasks.Any())
+                                {
+                                    await Task.WhenAll(tasks).ConfigureAwait(false);
+                                }
+                            }
+
+                            return await nextSend().ConfigureAwait(false);
+                        });
+
+                        context.OnUpdateActivity(async (newContext, activity, nextUpdate) =>
+                        {
+                            // Translate messages sent to the user to user language
+                            if (activity.Type == ActivityTypes.Message)
+                            {
+                                if (_toUserLanguage)
+                                {
+                                    await TranslateMessageAsync(newContext, activity.AsMessageActivity(), targetLanguage, sourceLanguage, false).ConfigureAwait(false);
+                                }
+                            }
+
+                            return await nextUpdate().ConfigureAwait(false);
+                        });
+                    }
+                }
+            }
+
+            await next(cancellationToken).ConfigureAwait(false);
+        }
+
+        private static void AssertValidNativeLanguages(string[] nativeLanguages)
+        {
+            if (nativeLanguages == null)
+            {
+                throw new ArgumentNullException(nameof(nativeLanguages));
+            }
+        }
+
+        /// <summary>
+        /// Initialize attached post processors according to what the user sent in the middle ware constructor.
+        /// </summary>
+        private void InitializePostProcessors()
+        {
+            attachedPostProcessors = new List<IPostProcessor>();
+            if (_patterns != null && _patterns.Count > 0)
+            {
+                attachedPostProcessors.Add(new PatternsPostProcessor(_patterns));
+            }
+
+            if (_userCustomDictonaries != null && !_userCustomDictonaries.IsEmpty())
+            {
+                attachedPostProcessors.Add(new CustomDictionaryPostProcessor(_userCustomDictonaries));
+            }
+        }
+
+        /// <summary>
+        /// Applies all the attached post processors to the translated messages.
+        /// </summary>
+        /// <param name="translatedDocuments">List of <see cref="TranslatedDocument"/> represent the output of the translator module</param>
+        /// <param name="languageId">Current language id</param>
+        private void PostProcesseDocuments(List<TranslatedDocument> translatedDocuments, string languageId)
+        {
+            if (attachedPostProcessors == null)
+            {
+                InitializePostProcessors();
+            }
+
+            foreach (var translatedDocument in translatedDocuments)
+            {
+                foreach (IPostProcessor postProcessor in attachedPostProcessors)
+                {
+                    translatedDocument.TargetMessage = postProcessor.Process(translatedDocument, languageId).PostProcessedMessage;
+                }
+            }
+        }
+
+        /// <summary>
+        /// Translates the <see cref="Activity.Text"/> of a message.
+        /// </summary>
+        /// <param name="context">The current turn context.</param>
+        /// <param name="message">The activity containing the text to translate.</param>
+        /// <param name="sourceLanguage">An identifier for the language to translate from.</param>
+        /// <param name="targetLanguage">An identifier for the language to translate to.</param>
+        /// <param name="inNativeLanguages">should only use native langauges</param>
+        /// <returns>A task that represents the work queued to execute.</returns>
+        /// <remarks>When the task completes successfully, the <see cref="Activity.Text"/> property
+        /// of the message contains the translated text.</remarks>
+        private async Task TranslateMessageAsync(ITurnContext context, IMessageActivity message, string sourceLanguage, string targetLanguage, bool inNativeLanguages)
+        {
+            if (!inNativeLanguages && sourceLanguage != targetLanguage)
+            {
+                // if we have text and a target language
+                if (!string.IsNullOrWhiteSpace(message.Text) && !string.IsNullOrEmpty(targetLanguage))
+                {
+                    if (targetLanguage == sourceLanguage)
+                    {
+                        return;
+                    }
+
+                    var text = message.Text;
+                    string[] lines = text.Split(new string[] { "\r\n", "\n" }, StringSplitOptions.None);
+                    var translateResult = await this._translator.TranslateArrayAsync(lines, sourceLanguage, targetLanguage).ConfigureAwait(false);
+
+                    // post process all translated documents
+                    PostProcesseDocuments(translateResult, sourceLanguage);
+                    text = string.Empty;
+                    foreach (var translatedDocument in translateResult)
+                    {
+                        text += string.Join("\n", translatedDocument.TargetMessage);
+                    }
+
+                    message.Text = text;
+                }
+            }
+        }
+    }
+}