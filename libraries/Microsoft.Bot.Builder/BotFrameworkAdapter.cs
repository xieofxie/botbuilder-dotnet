﻿// Copyright (c) Microsoft Corporation. All rights reserved.
// Licensed under the MIT License.

using System;
using System.Collections.Concurrent;
using System.Collections.Generic;
using System.Linq;
using System.Net;
using System.Net.Http;
using System.Security.Claims;
using System.Security.Principal;
using System.Text;
using System.Threading;
using System.Threading.Tasks;
using Microsoft.Bot.Builder.Integration;
using Microsoft.Bot.Connector;
using Microsoft.Bot.Connector.Authentication;
using Microsoft.Bot.Schema;
using Microsoft.Extensions.Logging;
using Microsoft.Extensions.Logging.Abstractions;
using Microsoft.Rest.TransientFaultHandling;
using Newtonsoft.Json;
using Newtonsoft.Json.Linq;

namespace Microsoft.Bot.Builder
{
    /// <summary>
    /// A bot adapter that can connect a bot to a service endpoint.
    /// </summary>
    /// <remarks>The bot adapter encapsulates authentication processes and sends
    /// activities to and receives activities from the Bot Connector Service. When your
    /// bot receives an activity, the adapter creates a context object, passes it to your
    /// bot's application logic, and sends responses back to the user's channel.
    /// <para>Use <see cref="Use(IMiddleware)"/> to add <see cref="IMiddleware"/> objects
    /// to your adapter’s middleware collection. The adapter processes and directs
    /// incoming activities in through the bot middleware pipeline to your bot’s logic
    /// and then back out again. As each activity flows in and out of the bot, each piece
    /// of middleware can inspect or act upon the activity, both before and after the bot
    /// logic runs.</para>
    /// </remarks>
    /// <seealso cref="ITurnContext"/>
    /// <seealso cref="IActivity"/>
    /// <seealso cref="IBot"/>
    /// <seealso cref="IMiddleware"/>
<<<<<<< HEAD
    public class BotFrameworkAdapter : BotAdapter, IAdapterIntegration, IUserTokenProvider, ITokenExchangeProvider
=======
    public class BotFrameworkAdapter : BotAdapter, IAdapterIntegration, ICredentialTokenProvider
>>>>>>> 765ed6c9
    {
        internal const string InvokeResponseKey = "BotFrameworkAdapter.InvokeResponse";

        private static readonly HttpClient DefaultHttpClient = new HttpClient();

        private readonly HttpClient _httpClient;
        private readonly RetryPolicy _connectorClientRetryPolicy;
        private readonly AppCredentials _appCredentials;
        private readonly AuthenticationConfiguration _authConfiguration;

        // Cache for appCredentials to speed up token acquisition (a token is not requested unless is expired)
        // AppCredentials are cached using appId + skillId (this last parameter is only used if the app credentials are used to call a skill)
        private readonly ConcurrentDictionary<string, AppCredentials> _appCredentialMap = new ConcurrentDictionary<string, AppCredentials>();

        // There is a significant boost in throughput if we reuse a connectorClient
        // _connectorClients is a cache using [serviceUrl + appId].
        private readonly ConcurrentDictionary<string, ConnectorClient> _connectorClients = new ConcurrentDictionary<string, ConnectorClient>();

        // Cache for OAuthClient to speed up OAuth operations
        // _oAuthClients is a cache using [appId + oAuthCredentialAppId]
        private readonly ConcurrentDictionary<string, OAuthClient> _oAuthClients = new ConcurrentDictionary<string, OAuthClient>();

        /// <summary>
        /// Initializes a new instance of the <see cref="BotFrameworkAdapter"/> class,
        /// using a credential provider.
        /// </summary>
        /// <param name="credentialProvider">The credential provider.</param>
        /// <param name="channelProvider">The channel provider.</param>
        /// <param name="connectorClientRetryPolicy">Retry policy for retrying HTTP operations.</param>
        /// <param name="customHttpClient">The HTTP client.</param>
        /// <param name="middleware">The middleware to initially add to the adapter.</param>
        /// <param name="logger">The ILogger implementation this adapter should use.</param>
        /// <exception cref="ArgumentNullException">
        /// <paramref name="credentialProvider"/> is <c>null</c>.</exception>
        /// <remarks>Use a <see cref="MiddlewareSet"/> object to add multiple middleware
        /// components in the constructor. Use the <see cref="Use(IMiddleware)"/> method to
        /// add additional middleware to the adapter after construction.
        /// </remarks>
        public BotFrameworkAdapter(
            ICredentialProvider credentialProvider,
            IChannelProvider channelProvider = null,
            RetryPolicy connectorClientRetryPolicy = null,
            HttpClient customHttpClient = null,
            IMiddleware middleware = null,
            ILogger logger = null)
            : this(credentialProvider, new AuthenticationConfiguration(), channelProvider, connectorClientRetryPolicy, customHttpClient, middleware, logger)
        {
        }

        /// <summary>
        /// Initializes a new instance of the <see cref="BotFrameworkAdapter"/> class,
        /// using a credential provider.
        /// </summary>
        /// <param name="credentialProvider">The credential provider.</param>
        /// <param name="authConfig">The authentication configuration.</param>
        /// <param name="channelProvider">The channel provider.</param>
        /// <param name="connectorClientRetryPolicy">Retry policy for retrying HTTP operations.</param>
        /// <param name="customHttpClient">The HTTP client.</param>
        /// <param name="middleware">The middleware to initially add to the adapter.</param>
        /// <param name="logger">The ILogger implementation this adapter should use.</param>
        /// <exception cref="ArgumentNullException">
        /// <paramref name="credentialProvider"/> is <c>null</c>.</exception>
        /// <remarks>Use a <see cref="MiddlewareSet"/> object to add multiple middleware
        /// components in the constructor. Use the <see cref="Use(IMiddleware)"/> method to
        /// add additional middleware to the adapter after construction.
        /// </remarks>
        public BotFrameworkAdapter(
            ICredentialProvider credentialProvider,
            AuthenticationConfiguration authConfig,
            IChannelProvider channelProvider = null,
            RetryPolicy connectorClientRetryPolicy = null,
            HttpClient customHttpClient = null,
            IMiddleware middleware = null,
            ILogger logger = null)
        {
            CredentialProvider = credentialProvider ?? throw new ArgumentNullException(nameof(credentialProvider));
            ChannelProvider = channelProvider;
            _httpClient = customHttpClient ?? DefaultHttpClient;
            _connectorClientRetryPolicy = connectorClientRetryPolicy;
            Logger = logger ?? NullLogger.Instance;
            _authConfiguration = authConfig ?? throw new ArgumentNullException(nameof(authConfig));

            if (middleware != null)
            {
                Use(middleware);
            }

            // Relocate the tenantId field used by MS Teams to a new location (from channelData to conversation)
            // This will only occur on activities from teams that include tenant info in channelData but NOT in conversation,
            // thus should be future friendly.  However, once the transition is complete. we can remove this.
            Use(new TenantIdWorkaroundForTeamsMiddleware());

            // DefaultRequestHeaders are not thread safe so set them up here because this adapter should be a singleton.
            ConnectorClient.AddDefaultRequestHeaders(_httpClient);
        }

        /// <summary>
        /// Initializes a new instance of the <see cref="BotFrameworkAdapter"/> class,
        /// using a credential provider.
        /// </summary>
        /// <param name="credentials">The credentials to be used for token acquisition.</param>
        /// <param name="authConfig">The authentication configuration.</param>
        /// <param name="channelProvider">The channel provider.</param>
        /// <param name="connectorClientRetryPolicy">Retry policy for retrying HTTP operations.</param>
        /// <param name="customHttpClient">The HTTP client.</param>
        /// <param name="middleware">The middleware to initially add to the adapter.</param>
        /// <param name="logger">The ILogger implementation this adapter should use.</param>
        /// <exception cref="ArgumentNullException">throw ArgumentNullException.</exception>
        /// <remarks>Use a <see cref="MiddlewareSet"/> object to add multiple middleware
        /// components in the constructor. Use the <see cref="Use(IMiddleware)"/> method to
        /// add additional middleware to the adapter after construction.
        /// </remarks>
        public BotFrameworkAdapter(
            AppCredentials credentials,
            AuthenticationConfiguration authConfig,
            IChannelProvider channelProvider = null,
            RetryPolicy connectorClientRetryPolicy = null,
            HttpClient customHttpClient = null,
            IMiddleware middleware = null,
            ILogger logger = null)
        {
            _appCredentials = credentials ?? throw new ArgumentNullException(nameof(credentials));
            CredentialProvider = new SimpleCredentialProvider(credentials.MicrosoftAppId, string.Empty);
            this.ChannelProvider = channelProvider;
            _httpClient = customHttpClient ?? DefaultHttpClient;
            _connectorClientRetryPolicy = connectorClientRetryPolicy;
            Logger = logger ?? NullLogger.Instance;
            _authConfiguration = authConfig ?? throw new ArgumentNullException(nameof(authConfig));

            if (middleware != null)
            {
                Use(middleware);
            }

            // Relocate the tenantId field used by MS Teams to a new location (from channelData to conversation)
            // This will only occur on activities from teams that include tenant info in channelData but NOT in conversation,
            // thus should be future friendly.  However, once the transition is complete. we can remove this.
            Use(new TenantIdWorkaroundForTeamsMiddleware());

            // DefaultRequestHeaders are not thread safe so set them up here because this adapter should be a singleton.
            ConnectorClient.AddDefaultRequestHeaders(_httpClient);
        }

        /// <summary>
        /// Gets the credential provider for this adapter.
        /// </summary>
        /// <value>
        /// The credential provider for this adapter.
        /// </value>
        protected ICredentialProvider CredentialProvider { get; private set; }

        /// <summary>
        /// Gets the channel provider for this adapter.
        /// </summary>
        /// <value>
        /// The channel provider for this adapter.
        /// </value>
        protected IChannelProvider ChannelProvider { get; private set; }

        /// <summary>
        /// Gets the logger for this adapter.
        /// </summary>
        /// <value>
        /// The logger for this adapter.
        /// </value>
        protected ILogger Logger { get; private set; }

        /// <summary>
        /// Gets the map of applications to <see cref="AppCredentials"/> for this adapter.
        /// </summary>
        /// <value>
        /// The map of applications to <see cref="AppCredentials"/> for this adapter.
        /// </value>
        protected ConcurrentDictionary<string, AppCredentials> AppCredentialMap { get => _appCredentialMap; }

        /// <summary>
        /// Gets the custom <see cref="HttpClient"/> for this adapter if specified.
        /// </summary>
        /// <value>
        /// The custom <see cref="HttpClient"/> for this adapter if specified.
        /// </value>
        protected HttpClient HttpClient { get => _httpClient; }

        /// <summary>
        /// Sends a proactive message from the bot to a conversation.
        /// </summary>
        /// <param name="botAppId">The application ID of the bot. This is the appId returned by Portal registration, and is
        /// generally found in the "MicrosoftAppId" parameter in appSettings.json.</param>
        /// <param name="reference">A reference to the conversation to continue.</param>
        /// <param name="callback">The method to call for the resulting bot turn.</param>
        /// <param name="cancellationToken">Cancellation token.</param>
        /// <returns>A task that represents the work queued to execute.</returns>
        /// <exception cref="ArgumentNullException">
        /// <paramref name="botAppId"/>, <paramref name="reference"/>, or
        /// <paramref name="callback"/> is <c>null</c>.</exception>
        /// <remarks>Call this method to proactively send a message to a conversation.
        /// Most _channels require a user to initialize a conversation with a bot
        /// before the bot can send activities to the user.
        /// <para>This method registers the following services for the turn.<list type="bullet">
        /// <item><description><see cref="IIdentity"/> (key = "BotIdentity"), a claims claimsIdentity for the bot.
        /// </description></item>
        /// <item><description><see cref="IConnectorClient"/>, the channel connector client to use this turn.
        /// </description></item>
        /// </list></para>
        /// <para>
        /// This overload differs from the Node implementation by requiring the BotId to be
        /// passed in. The .Net code allows multiple bots to be hosted in a single adapter which
        /// isn't something supported by Node.
        /// </para>
        /// </remarks>
        /// <seealso cref="ProcessActivityAsync(string, Activity, BotCallbackHandler, CancellationToken)"/>
        /// <seealso cref="BotAdapter.RunPipelineAsync(ITurnContext, BotCallbackHandler, CancellationToken)"/>
        public override async Task ContinueConversationAsync(string botAppId, ConversationReference reference, BotCallbackHandler callback, CancellationToken cancellationToken)
        {
            if (string.IsNullOrWhiteSpace(botAppId))
            {
                throw new ArgumentNullException(nameof(botAppId));
            }

            if (reference == null)
            {
                throw new ArgumentNullException(nameof(reference));
            }

            if (callback == null)
            {
                throw new ArgumentNullException(nameof(callback));
            }

            Logger.LogInformation($"Sending proactive message.  botAppId: {botAppId}");

            // Hand craft Claims Identity.
            var claimsIdentity = new ClaimsIdentity(new List<Claim>
            {
                // Adding claims for both Emulator and Channel.
                new Claim(AuthenticationConstants.AudienceClaim, botAppId),
                new Claim(AuthenticationConstants.AppIdClaim, botAppId),
            });

            await ContinueConversationAsync(claimsIdentity, reference, callback, cancellationToken).ConfigureAwait(false);
        }

        /// <summary>
        /// Sends a proactive message from the bot to a conversation.
        /// </summary>
        /// <param name="claimsIdentity">A <see cref="ClaimsIdentity"/> for the conversation.</param>
        /// <param name="reference">A reference to the conversation to continue.</param>
        /// <param name="callback">The method to call for the resulting bot turn.</param>
        /// <param name="cancellationToken">Cancellation token.</param>
        /// <returns>A task that represents the work queued to execute.</returns>
        /// <remarks>Call this method to proactively send a message to a conversation.
        /// Most _channels require a user to initialize a conversation with a bot
        /// before the bot can send activities to the user.
        /// <para>This method registers the following services for the turn.<list type="bullet">
        /// <item><description><see cref="IIdentity"/> (key = "BotIdentity"), a claims claimsIdentity for the bot.
        /// </description></item>
        /// <item><description><see cref="IConnectorClient"/>, the channel connector client to use this turn.
        /// </description></item>
        /// </list></para>
        /// </remarks>
        /// <seealso cref="ProcessActivityAsync(string, Activity, BotCallbackHandler, CancellationToken)"/>
        /// <seealso cref="BotAdapter.RunPipelineAsync(ITurnContext, BotCallbackHandler, CancellationToken)"/>
        public override async Task ContinueConversationAsync(ClaimsIdentity claimsIdentity, ConversationReference reference, BotCallbackHandler callback, CancellationToken cancellationToken)
        {
            using (var context = new TurnContext(this, reference.GetContinuationActivity()))
            {
                context.TurnState.Add<IIdentity>(BotIdentityKey, claimsIdentity);
                context.TurnState.Add<BotCallbackHandler>(callback);
                await EnsureChannelConnectorClientIsCreatedAsync(reference.ServiceUrl, claimsIdentity, cancellationToken).ConfigureAwait(false);
                var connectorClient = await CreateConnectorClientAsync(reference.ServiceUrl, claimsIdentity, cancellationToken).ConfigureAwait(false);
                context.TurnState.Add(connectorClient);

                await RunPipelineAsync(context, callback, cancellationToken).ConfigureAwait(false);
            }
        }

        /// <summary>
        /// Adds middleware to the adapter's pipeline.
        /// </summary>
        /// <param name="middleware">The middleware to add.</param>
        /// <returns>The updated adapter object.</returns>
        /// <remarks>Middleware is added to the adapter at initialization time.
        /// For each turn, the adapter calls middleware in the order in which you added it.
        /// </remarks>
        public new BotFrameworkAdapter Use(IMiddleware middleware)
        {
            MiddlewareSet.Use(middleware);
            return this;
        }

        /// <summary>
        /// Creates a turn context and runs the middleware pipeline for an incoming activity.
        /// </summary>
        /// <param name="authHeader">The HTTP authentication header of the request.</param>
        /// <param name="activity">The incoming activity.</param>
        /// <param name="callback">The code to run at the end of the adapter's middleware pipeline.</param>
        /// <param name="cancellationToken">A cancellation token that can be used by other objects
        /// or threads to receive notice of cancellation.</param>
        /// <returns>A task that represents the work queued to execute. If the activity type
        /// was 'Invoke' and the corresponding key (channelId + activityId) was found
        /// then an InvokeResponse is returned, otherwise null is returned.</returns>
        /// <exception cref="ArgumentNullException"><paramref name="activity"/> is <c>null</c>.</exception>
        /// <exception cref="UnauthorizedAccessException">authentication failed.</exception>
        /// <remarks>Call this method to reactively send a message to a conversation.
        /// If the task completes successfully, then if the activity's <see cref="Activity.Type"/>
        /// is <see cref="ActivityTypes.Invoke"/> and the corresponding key
        /// (<see cref="Activity.ChannelId"/> + <see cref="Activity.Id"/>) is found
        /// then an <see cref="InvokeResponse"/> is returned, otherwise null is returned.
        /// <para>This method registers the following services for the turn.<list type="bullet">
        /// <item><see cref="IIdentity"/> (key = "BotIdentity"), a claims claimsIdentity for the bot.</item>
        /// <item><see cref="IConnectorClient"/>, the channel connector client to use this turn.</item>
        /// </list></para>
        /// </remarks>
        /// <seealso cref="ContinueConversationAsync(string, ConversationReference, BotCallbackHandler, CancellationToken)"/>
        /// <seealso cref="BotAdapter.RunPipelineAsync(ITurnContext, BotCallbackHandler, CancellationToken)"/>
        public async Task<InvokeResponse> ProcessActivityAsync(string authHeader, Activity activity, BotCallbackHandler callback, CancellationToken cancellationToken)
        {
            BotAssert.ActivityNotNull(activity);

            var claimsIdentity = await JwtTokenValidation.AuthenticateRequest(activity, authHeader, CredentialProvider, ChannelProvider, _authConfiguration, _httpClient).ConfigureAwait(false);
            return await ProcessActivityAsync(claimsIdentity, activity, callback, cancellationToken).ConfigureAwait(false);
        }

        /// <summary>
        /// Creates a turn context and runs the middleware pipeline for an incoming activity.
        /// </summary>
        /// <param name="claimsIdentity">A <see cref="ClaimsIdentity"/> for the request.</param>
        /// <param name="activity">The incoming activity.</param>
        /// <param name="callback">The code to run at the end of the adapter's middleware pipeline.</param>
        /// <param name="cancellationToken">A cancellation token that can be used by other objects
        /// or threads to receive notice of cancellation.</param>
        /// <returns>A task that represents the work queued to execute.</returns>
        public override async Task<InvokeResponse> ProcessActivityAsync(ClaimsIdentity claimsIdentity, Activity activity, BotCallbackHandler callback, CancellationToken cancellationToken)
        {
            BotAssert.ActivityNotNull(activity);

            Logger.LogInformation($"Received an incoming activity.  ActivityId: {activity.Id}");

            using (var context = new TurnContext(this, activity))
            {
                context.TurnState.Add<IIdentity>(BotIdentityKey, claimsIdentity);
                context.TurnState.Add<BotCallbackHandler>(callback);

                var connectorClient = await CreateConnectorClientAsync(activity.ServiceUrl, claimsIdentity, cancellationToken).ConfigureAwait(false);
                context.TurnState.Add(connectorClient);

                await RunPipelineAsync(context, callback, cancellationToken).ConfigureAwait(false);

                // Handle Invoke scenarios, which deviate from the request/response model in that
                // the Bot will return a specific body and return code.
                if (activity.Type == ActivityTypes.Invoke)
                {
                    var activityInvokeResponse = context.TurnState.Get<Activity>(InvokeResponseKey);
                    if (activityInvokeResponse == null)
                    {
                        return new InvokeResponse { Status = (int)HttpStatusCode.NotImplemented };
                    }

                    return (InvokeResponse)activityInvokeResponse.Value;
                }

                // For all non-invoke scenarios, the HTTP layers above don't have to mess
                // with the Body and return codes.
                return null;
            }
        }

        /// <summary>
        /// Sends activities to the conversation.
        /// </summary>
        /// <param name="turnContext">The context object for the turn.</param>
        /// <param name="activities">The activities to send.</param>
        /// <param name="cancellationToken">Cancellation token.</param>
        /// <returns>A task that represents the work queued to execute.</returns>
        /// <remarks>If the activities are successfully sent, the task result contains
        /// an array of <see cref="ResourceResponse"/> objects containing the IDs that
        /// the receiving channel assigned to the activities.</remarks>
        /// <seealso cref="ITurnContext.OnSendActivities(SendActivitiesHandler)"/>
        public override async Task<ResourceResponse[]> SendActivitiesAsync(ITurnContext turnContext, Activity[] activities, CancellationToken cancellationToken)
        {
            if (turnContext == null)
            {
                throw new ArgumentNullException(nameof(turnContext));
            }

            if (activities == null)
            {
                throw new ArgumentNullException(nameof(activities));
            }

            if (activities.Length == 0)
            {
                throw new ArgumentException("Expecting one or more activities, but the array was empty.", nameof(activities));
            }

            var responses = new ResourceResponse[activities.Length];

            /*
             * NOTE: we're using for here (vs. foreach) because we want to simultaneously index into the
             * activities array to get the activity to process as well as use that index to assign
             * the response to the responses array and this is the most cost effective way to do that.
             */
            for (var index = 0; index < activities.Length; index++)
            {
                var activity = activities[index];

                // Clients and bots SHOULD NOT include an id field in activities they generate.
                // ref: https://github.com/microsoft/botframework-sdk/blob/master/specs/botframework-activity/botframework-activity.md#id
                activity.Id = null;
                var response = default(ResourceResponse);

                Logger.LogInformation($"Sending activity.  ReplyToId: {activity.ReplyToId}");

                if (activity.Type == ActivityTypesEx.Delay)
                {
                    // The Activity Schema doesn't have a delay type built in, so it's simulated
                    // here in the Bot. This matches the behavior in the Node connector.
                    var delayMs = (int)activity.Value;
                    await Task.Delay(delayMs, cancellationToken).ConfigureAwait(false);

                    // No need to create a response. One will be created below.
                }
                else if (activity.Type == ActivityTypesEx.InvokeResponse)
                {
                    turnContext.TurnState.Add(InvokeResponseKey, activity);

                    // No need to create a response. One will be created below.
                }
                else if (activity.Type == ActivityTypes.Trace && activity.ChannelId != "emulator")
                {
                    // if it is a Trace activity we only send to the channel if it's the emulator.
                }
                else
                {
                    if (CanProcessOutgoingActivity(activity))
                    {
                        // In cases where implementations of ProcessOutgoingActivityAsync do not fetch a bot token
                        // we want to populate it here in order to make sure credentials are accessible and do not expire.
                        try
                        {
                            var appId = GetBotAppId(turnContext);

                            _ = (await GetAppCredentialsAsync(appId).ConfigureAwait(false)).GetTokenAsync();
                        }
                        catch (Exception ex)
                        {
                            Logger.LogError("Failed to fetch token before processing outgoing activity. " + ex.Message);
                        }

                        response = await ProcessOutgoingActivityAsync(turnContext, activity, cancellationToken).ConfigureAwait(false);
                    }
                    else
                    {
                        if (!string.IsNullOrWhiteSpace(activity.ReplyToId))
                        {
                            var connectorClient = turnContext.TurnState.Get<IConnectorClient>();
                            response = await connectorClient.Conversations.ReplyToActivityAsync(activity, cancellationToken).ConfigureAwait(false);
                        }
                        else
                        {
                            var connectorClient = turnContext.TurnState.Get<IConnectorClient>();
                            response = await connectorClient.Conversations.SendToConversationAsync(activity, cancellationToken).ConfigureAwait(false);
                        }
                    }
                }

                // If No response is set, then default to a "simple" response. This can't really be done
                // above, as there are cases where the ReplyTo/SendTo methods will also return null
                // (See below) so the check has to happen here.

                // Note: In addition to the Invoke / Delay / Activity cases, this code also applies
                // with Skype and Teams with regards to typing events.  When sending a typing event in
                // these _channels they do not return a RequestResponse which causes the bot to blow up.
                // https://github.com/Microsoft/botbuilder-dotnet/issues/460
                // bug report : https://github.com/Microsoft/botbuilder-dotnet/issues/465
                if (response == null)
                {
                    response = new ResourceResponse(activity.Id ?? string.Empty);
                }

                responses[index] = response;
            }

            return responses;
        }

        /// <summary>
        /// Replaces an existing activity in the conversation.
        /// </summary>
        /// <param name="turnContext">The context object for the turn.</param>
        /// <param name="activity">New replacement activity.</param>
        /// <param name="cancellationToken">Cancellation token.</param>
        /// <returns>A task that represents the work queued to execute.</returns>
        /// <remarks>If the activity is successfully sent, the task result contains
        /// a <see cref="ResourceResponse"/> object containing the ID that the receiving
        /// channel assigned to the activity.
        /// <para>Before calling this, set the ID of the replacement activity to the ID
        /// of the activity to replace.</para></remarks>
        /// <seealso cref="ITurnContext.OnUpdateActivity(UpdateActivityHandler)"/>
        public override async Task<ResourceResponse> UpdateActivityAsync(ITurnContext turnContext, Activity activity, CancellationToken cancellationToken)
        {
            var connectorClient = turnContext.TurnState.Get<IConnectorClient>();
            return await connectorClient.Conversations.UpdateActivityAsync(activity, cancellationToken).ConfigureAwait(false);
        }

        /// <summary>
        /// Deletes an existing activity in the conversation.
        /// </summary>
        /// <param name="turnContext">The context object for the turn.</param>
        /// <param name="reference">Conversation reference for the activity to delete.</param>
        /// <param name="cancellationToken">Cancellation token.</param>
        /// <returns>A task that represents the work queued to execute.</returns>
        /// <remarks>The <see cref="ConversationReference.ActivityId"/> of the conversation
        /// reference identifies the activity to delete.</remarks>
        /// <seealso cref="ITurnContext.OnDeleteActivity(DeleteActivityHandler)"/>
        public override async Task DeleteActivityAsync(ITurnContext turnContext, ConversationReference reference, CancellationToken cancellationToken)
        {
            var connectorClient = turnContext.TurnState.Get<IConnectorClient>();
            await connectorClient.Conversations.DeleteActivityAsync(reference.Conversation.Id, reference.ActivityId, cancellationToken).ConfigureAwait(false);
        }

        /// <summary>
        /// Removes a member from the current conversation.
        /// </summary>
        /// <param name="turnContext">The context object for the turn.</param>
        /// <param name="memberId">The ID of the member to remove from the conversation.</param>
        /// <param name="cancellationToken">A cancellation token that can be used by other objects
        /// or threads to receive notice of cancellation.</param>
        /// <returns>A task that represents the work queued to execute.</returns>
        public virtual async Task DeleteConversationMemberAsync(ITurnContext turnContext, string memberId, CancellationToken cancellationToken)
        {
            if (turnContext.Activity.Conversation == null)
            {
                throw new ArgumentNullException($"{nameof(BotFrameworkAdapter)}.{nameof(DeleteConversationMemberAsync)}(): missing conversation");
            }

            if (string.IsNullOrWhiteSpace(turnContext.Activity.Conversation.Id))
            {
                throw new ArgumentNullException($"{nameof(BotFrameworkAdapter)}.{nameof(DeleteConversationMemberAsync)}(): missing conversation.id");
            }

            var connectorClient = turnContext.TurnState.Get<IConnectorClient>();

            var conversationId = turnContext.Activity.Conversation.Id;

            await connectorClient.Conversations.DeleteConversationMemberAsync(conversationId, memberId, cancellationToken).ConfigureAwait(false);
        }

        /// <summary>
        /// Lists the members of a given activity.
        /// </summary>
        /// <param name="turnContext">The context object for the turn.</param>
        /// <param name="activityId">(Optional) Activity ID to enumerate. If not specified the current activities ID will be used.</param>
        /// <param name="cancellationToken">Cancellation token.</param>
        /// <returns>List of Members of the activity.</returns>
        public virtual async Task<IList<ChannelAccount>> GetActivityMembersAsync(ITurnContext turnContext, string activityId, CancellationToken cancellationToken)
        {
            // If no activity was passed in, use the current activity.
            if (activityId == null)
            {
                activityId = turnContext.Activity.Id;
            }

            if (turnContext.Activity.Conversation == null)
            {
                throw new ArgumentNullException($"{nameof(BotFrameworkAdapter)}.{nameof(GetActivityMembersAsync)}(): missing conversation");
            }

            if (string.IsNullOrWhiteSpace(turnContext.Activity.Conversation.Id))
            {
                throw new ArgumentNullException($"{nameof(BotFrameworkAdapter)}.{nameof(GetActivityMembersAsync)}(): missing conversation.id");
            }

            var connectorClient = turnContext.TurnState.Get<IConnectorClient>();
            var conversationId = turnContext.Activity.Conversation.Id;

            var accounts = await connectorClient.Conversations.GetActivityMembersAsync(conversationId, activityId, cancellationToken).ConfigureAwait(false);

            return accounts;
        }

        /// <summary>
        /// Lists the members of the current conversation.
        /// </summary>
        /// <param name="turnContext">The context object for the turn.</param>
        /// <param name="cancellationToken">Cancellation token.</param>
        /// <returns>List of Members of the current conversation.</returns>
        public virtual async Task<IList<ChannelAccount>> GetConversationMembersAsync(ITurnContext turnContext, CancellationToken cancellationToken)
        {
            if (turnContext.Activity.Conversation == null)
            {
                throw new ArgumentNullException($"{nameof(BotFrameworkAdapter)}.{nameof(GetConversationMembersAsync)}(): missing conversation");
            }

            if (string.IsNullOrWhiteSpace(turnContext.Activity.Conversation.Id))
            {
                throw new ArgumentNullException($"{nameof(BotFrameworkAdapter)}.{nameof(GetConversationMembersAsync)}(): missing conversation.id");
            }

            var connectorClient = turnContext.TurnState.Get<IConnectorClient>();
            var conversationId = turnContext.Activity.Conversation.Id;

            var accounts = await connectorClient.Conversations.GetConversationMembersAsync(conversationId, cancellationToken).ConfigureAwait(false);
            return accounts;
        }

        /// <summary>
        /// Lists the Conversations in which this bot has participated for a given channel server. The
        /// channel server returns results in pages and each page will include a `continuationToken`
        /// that can be used to fetch the next page of results from the server.
        /// </summary>
        /// <param name="serviceUrl">The URL of the channel server to query.  This can be retrieved
        /// from `context.activity.serviceUrl`. </param>
        /// <param name="credentials">The credentials needed for the Bot to connect to the services.</param>
        /// <param name="continuationToken">The continuation token from the previous page of results.</param>
        /// <param name="cancellationToken">A cancellation token that can be used by other objects
        /// or threads to receive notice of cancellation.</param>
        /// <returns>A task that represents the work queued to execute.</returns>
        /// <remarks>If the task completes successfully, the result contains a page of the members of the current conversation.
        /// This overload may be called from outside the context of a conversation, as only the
        /// bot's service URL and credentials are required.
        /// </remarks>
        public async Task<ConversationsResult> GetConversationsAsync(string serviceUrl, MicrosoftAppCredentials credentials, string continuationToken, CancellationToken cancellationToken)
        {
            if (string.IsNullOrWhiteSpace(serviceUrl))
            {
                throw new ArgumentNullException(nameof(serviceUrl));
            }

            if (credentials == null)
            {
                throw new ArgumentNullException(nameof(credentials));
            }

            var connectorClient = CreateConnectorClient(serviceUrl, credentials);
            var results = await connectorClient.Conversations.GetConversationsAsync(continuationToken, cancellationToken).ConfigureAwait(false);
            return results;
        }

        /// <summary>
        /// Lists the Conversations in which this bot has participated for a given channel server. The
        /// channel server returns results in pages and each page will include a `continuationToken`
        /// that can be used to fetch the next page of results from the server.
        /// </summary>
        /// <param name="turnContext">The context object for the turn.</param>
        /// <param name="continuationToken">The continuation token from the previous page of results.</param>
        /// <param name="cancellationToken">A cancellation token that can be used by other objects
        /// or threads to receive notice of cancellation.</param>
        /// <returns>A task that represents the work queued to execute.</returns>
        /// <remarks>If the task completes successfully, the result contains a page of the members of the current conversation.
        /// This overload may be called during standard activity processing, at which point the Bot's
        /// service URL and credentials that are part of the current activity processing pipeline
        /// will be used.
        /// </remarks>
        public virtual async Task<ConversationsResult> GetConversationsAsync(ITurnContext turnContext, string continuationToken, CancellationToken cancellationToken)
        {
            var connectorClient = turnContext.TurnState.Get<IConnectorClient>();
            var results = await connectorClient.Conversations.GetConversationsAsync(continuationToken, cancellationToken).ConfigureAwait(false);
            return results;
        }

        /// <summary>
        /// Attempts to retrieve the token for a user that's in a login flow, using customized AppCredentials.
        /// </summary>
        /// <param name="turnContext">Context for the current turn of conversation with the user.</param>
        /// <param name="oAuthAppCredentials">AppCredentials for OAuth.</param>
        /// <param name="connectionName">Name of the auth connection to use.</param>
        /// <param name="magicCode">(Optional) Optional user entered code to validate.</param>
        /// <param name="cancellationToken">Cancellation token.</param>
        /// <returns>Token Response.</returns>
        public virtual async Task<TokenResponse> GetUserTokenAsync(ITurnContext turnContext, AppCredentials oAuthAppCredentials, string connectionName, string magicCode, CancellationToken cancellationToken = default)
        {
            BotAssert.ContextNotNull(turnContext);
            if (turnContext.Activity.From == null || string.IsNullOrWhiteSpace(turnContext.Activity.From.Id))
            {
                throw new ArgumentNullException($"{nameof(BotFrameworkAdapter)}.{nameof(GetUserTokenAsync)}(): missing from or from.id");
            }

            if (string.IsNullOrWhiteSpace(connectionName))
            {
                throw new ArgumentNullException(nameof(connectionName));
            }

            var client = await CreateOAuthApiClientAsync(turnContext, oAuthAppCredentials).ConfigureAwait(false);
            return await client.UserToken.GetTokenAsync(turnContext.Activity.From.Id, connectionName, turnContext.Activity.ChannelId, magicCode, cancellationToken).ConfigureAwait(false);
        }

        /// <summary>
        /// Attempts to retrieve the token for a user that's in a login flow, using the bot's AppCredentials.
        /// </summary>
        /// <param name="turnContext">Context for the current turn of conversation with the user.</param>
        /// <param name="connectionName">Name of the auth connection to use.</param>
        /// <param name="magicCode">(Optional) Optional user entered code to validate.</param>
        /// <param name="cancellationToken">Cancellation token.</param>
        /// <returns>Token Response.</returns>
        public virtual async Task<TokenResponse> GetUserTokenAsync(ITurnContext turnContext, string connectionName, string magicCode, CancellationToken cancellationToken = default)
        {
            return await GetUserTokenAsync(turnContext, null, connectionName, magicCode, cancellationToken).ConfigureAwait(false);
        }

        /// <summary>
        /// Get the raw signin link to be sent to the user for signin for a connection name, using customized AppCredentials.
        /// </summary>
        /// <param name="turnContext">Context for the current turn of conversation with the user.</param>
        /// <param name="oAuthAppCredentials">AppCredentials for OAuth.</param>
        /// <param name="connectionName">Name of the auth connection to use.</param>
        /// <param name="cancellationToken">A cancellation token that can be used by other objects
        /// or threads to receive notice of cancellation.</param>
        /// <returns>A task that represents the work queued to execute.</returns>
        /// <remarks>If the task completes successfully, the result contains the raw signin link.</remarks>
        public virtual async Task<string> GetOauthSignInLinkAsync(ITurnContext turnContext, AppCredentials oAuthAppCredentials, string connectionName, CancellationToken cancellationToken = default)
        {
            BotAssert.ContextNotNull(turnContext);
            if (string.IsNullOrWhiteSpace(connectionName))
            {
                throw new ArgumentNullException(nameof(connectionName));
            }

            var activity = turnContext.Activity;
            var appId = GetBotAppId(turnContext);
            var tokenExchangeState = new TokenExchangeState()
            {
                ConnectionName = connectionName,
                Conversation = new ConversationReference()
                {
                    ActivityId = activity.Id,
                    Bot = activity.Recipient,       // Activity is from the user to the bot
                    ChannelId = activity.ChannelId,
                    Conversation = activity.Conversation,
                    ServiceUrl = activity.ServiceUrl,
                    User = activity.From,
                },
                MsAppId = appId,
            };

            var serializedState = JsonConvert.SerializeObject(tokenExchangeState);
            var encodedState = Encoding.UTF8.GetBytes(serializedState);
            var state = Convert.ToBase64String(encodedState);

            var client = await CreateOAuthApiClientAsync(turnContext, oAuthAppCredentials).ConfigureAwait(false);
            return await client.BotSignIn.GetSignInUrlAsync(state, null, null, null, cancellationToken).ConfigureAwait(false);
        }

        /// <summary>
        /// Get the raw signin link to be sent to the user for signin for a connection name, using the bot's AppCredentials.
        /// </summary>
        /// <param name="turnContext">Context for the current turn of conversation with the user.</param>
        /// <param name="connectionName">Name of the auth connection to use.</param>
        /// <param name="cancellationToken">A cancellation token that can be used by other objects
        /// or threads to receive notice of cancellation.</param>
        /// <returns>A task that represents the work queued to execute.</returns>
        /// <remarks>If the task completes successfully, the result contains the raw signin link.</remarks>
        public virtual async Task<string> GetOauthSignInLinkAsync(ITurnContext turnContext, string connectionName, CancellationToken cancellationToken = default)
        {
            return await GetOauthSignInLinkAsync(turnContext, null, connectionName, cancellationToken).ConfigureAwait(false);
        }

        /// <summary>
        /// Get the raw signin link to be sent to the user for signin for a connection name, using customized AppCredentials.
        /// </summary>
        /// <param name="turnContext">Context for the current turn of conversation with the user.</param>
        /// <param name="oAuthAppCredentials">AppCredentials for OAuth.</param>
        /// <param name="connectionName">Name of the auth connection to use.</param>
        /// <param name="userId">The user id that will be associated with the token.</param>
        /// <param name="finalRedirect">The final URL that the OAuth flow will redirect to.</param>
        /// <param name="cancellationToken">A cancellation token that can be used by other objects
        /// or threads to receive notice of cancellation.</param>
        /// <returns>A task that represents the work queued to execute.</returns>
        /// <remarks>If the task completes successfully, the result contains the raw signin link.</remarks>
        public virtual async Task<string> GetOauthSignInLinkAsync(ITurnContext turnContext, AppCredentials oAuthAppCredentials, string connectionName, string userId, string finalRedirect = null, CancellationToken cancellationToken = default)
        {
            BotAssert.ContextNotNull(turnContext);

            if (string.IsNullOrWhiteSpace(connectionName))
            {
                throw new ArgumentNullException(nameof(connectionName));
            }

            if (string.IsNullOrWhiteSpace(userId))
            {
                throw new ArgumentNullException(nameof(userId));
            }

            var appId = GetBotAppId(turnContext);

            var tokenExchangeState = new TokenExchangeState()
            {
                ConnectionName = connectionName,
                Conversation = new ConversationReference()
                {
                    ActivityId = null,
                    Bot = new ChannelAccount { Role = "bot" },
                    ChannelId = Channels.Directline,
                    Conversation = new ConversationAccount(),
                    ServiceUrl = null,
                    User = new ChannelAccount { Role = "user", Id = userId, },
                },
                MsAppId = appId,
            };

            var serializedState = JsonConvert.SerializeObject(tokenExchangeState);
            var encodedState = Encoding.UTF8.GetBytes(serializedState);
            var state = Convert.ToBase64String(encodedState);

            var client = await CreateOAuthApiClientAsync(turnContext, oAuthAppCredentials).ConfigureAwait(false);
            return await client.BotSignIn.GetSignInUrlAsync(state, null, null, finalRedirect, cancellationToken).ConfigureAwait(false);
        }

        /// <summary>
        /// Get the raw signin link to be sent to the user for signin for a connection name, using the bot's AppCredentials.
        /// </summary>
        /// <param name="turnContext">Context for the current turn of conversation with the user.</param>
        /// <param name="connectionName">Name of the auth connection to use.</param>
        /// <param name="userId">The user id that will be associated with the token.</param>
        /// <param name="finalRedirect">The final URL that the OAuth flow will redirect to.</param>
        /// <param name="cancellationToken">A cancellation token that can be used by other objects
        /// or threads to receive notice of cancellation.</param>
        /// <returns>A task that represents the work queued to execute.</returns>
        /// <remarks>If the task completes successfully, the result contains the raw signin link.</remarks>
        public virtual async Task<string> GetOauthSignInLinkAsync(ITurnContext turnContext, string connectionName, string userId, string finalRedirect = null, CancellationToken cancellationToken = default)
        {
            return await GetOauthSignInLinkAsync(turnContext, null, connectionName, userId, finalRedirect, cancellationToken).ConfigureAwait(false);
        }

        /// <summary>
        /// Signs the user out with the token server, using customized AppCredentials.
        /// </summary>
        /// <param name="turnContext">Context for the current turn of conversation with the user.</param>
        /// <param name="oAuthAppCredentials">AppCredentials for OAuth.</param>
        /// <param name="connectionName">Name of the auth connection to use.</param>
        /// <param name="userId">User id of user to sign out.</param>
        /// <param name="cancellationToken">A cancellation token that can be used by other objects
        /// or threads to receive notice of cancellation.</param>
        /// <returns>A task that represents the work queued to execute.</returns>
        public virtual async Task SignOutUserAsync(ITurnContext turnContext, AppCredentials oAuthAppCredentials, string connectionName = null, string userId = null, CancellationToken cancellationToken = default)
        {
            BotAssert.ContextNotNull(turnContext);

            if (string.IsNullOrEmpty(userId))
            {
                userId = turnContext.Activity?.From?.Id;
            }

            var client = await CreateOAuthApiClientAsync(turnContext, oAuthAppCredentials).ConfigureAwait(false);
            await client.UserToken.SignOutAsync(userId, connectionName, turnContext.Activity?.ChannelId, cancellationToken).ConfigureAwait(false);
        }

        /// <summary>
        /// Signs the user out with the token server, using the bot's AppCredentials.
        /// </summary>
        /// <param name="turnContext">Context for the current turn of conversation with the user.</param>
        /// <param name="connectionName">Name of the auth connection to use.</param>
        /// <param name="userId">User id of user to sign out.</param>
        /// <param name="cancellationToken">A cancellation token that can be used by other objects
        /// or threads to receive notice of cancellation.</param>
        /// <returns>A task that represents the work queued to execute.</returns>
        public virtual async Task SignOutUserAsync(ITurnContext turnContext, string connectionName = null, string userId = null, CancellationToken cancellationToken = default)
        {
            await SignOutUserAsync(turnContext, null, connectionName, userId, cancellationToken).ConfigureAwait(false);
        }

        /// <summary>
        /// Retrieves the token status for each configured connection for the given user, using customized AppCredentials.
        /// </summary>
        /// <param name="context">Context for the current turn of conversation with the user.</param>
        /// <param name="oAuthAppCredentials">AppCredentials for OAuth.</param>
        /// <param name="userId">The user Id for which token status is retrieved.</param>
        /// <param name="includeFilter">Optional comma separated list of connection's to include. Blank will return token status for all configured connections.</param>
        /// <param name="cancellationToken">The async operation cancellation token.</param>
        /// <returns>Array of TokenStatus.</returns>
        public virtual async Task<TokenStatus[]> GetTokenStatusAsync(ITurnContext context, AppCredentials oAuthAppCredentials, string userId, string includeFilter = null, CancellationToken cancellationToken = default)
        {
            BotAssert.ContextNotNull(context);

            if (string.IsNullOrWhiteSpace(userId))
            {
                throw new ArgumentNullException(nameof(userId));
            }

            var client = await CreateOAuthApiClientAsync(context, oAuthAppCredentials).ConfigureAwait(false);
            var result = await client.UserToken.GetTokenStatusAsync(userId, context.Activity?.ChannelId, includeFilter, cancellationToken).ConfigureAwait(false);
            return result?.ToArray();
        }

        /// <summary>
        /// Retrieves the token status for each configured connection for the given user, using the bot's AppCredentials.
        /// </summary>
        /// <param name="context">Context for the current turn of conversation with the user.</param>
        /// <param name="userId">The user Id for which token status is retrieved.</param>
        /// <param name="includeFilter">Optional comma separated list of connection's to include. Blank will return token status for all configured connections.</param>
        /// <param name="cancellationToken">The async operation cancellation token.</param>
        /// <returns>Array of TokenStatus.</returns>
        public virtual async Task<TokenStatus[]> GetTokenStatusAsync(ITurnContext context, string userId, string includeFilter = null, CancellationToken cancellationToken = default)
        {
            return await GetTokenStatusAsync(context, null, userId, includeFilter, cancellationToken).ConfigureAwait(false);
        }

        /// <summary>
        /// Retrieves Azure Active Directory tokens for particular resources on a configured connection, using customized AppCredentials.
        /// </summary>
        /// <param name="context">Context for the current turn of conversation with the user.</param>
        /// <param name="oAuthAppCredentials">AppCredentials for OAuth.</param>
        /// <param name="connectionName">The name of the Azure Active Directory connection configured with this bot.</param>
        /// <param name="resourceUrls">The list of resource URLs to retrieve tokens for.</param>
        /// <param name="userId">The user Id for which tokens are retrieved. If passing in null the userId is taken from the Activity in the ITurnContext.</param>
        /// <param name="cancellationToken">The async operation cancellation token.</param>
        /// <returns>Dictionary of resourceUrl to the corresponding TokenResponse.</returns>
        public virtual async Task<Dictionary<string, TokenResponse>> GetAadTokensAsync(ITurnContext context, AppCredentials oAuthAppCredentials, string connectionName, string[] resourceUrls, string userId = null, CancellationToken cancellationToken = default)
        {
            BotAssert.ContextNotNull(context);

            if (string.IsNullOrWhiteSpace(connectionName))
            {
                throw new ArgumentNullException(nameof(connectionName));
            }

            if (resourceUrls == null)
            {
                throw new ArgumentNullException(nameof(resourceUrls));
            }

            if (string.IsNullOrWhiteSpace(userId))
            {
                userId = context.Activity?.From?.Id;
            }

            var client = await CreateOAuthApiClientAsync(context, oAuthAppCredentials).ConfigureAwait(false);
            return (Dictionary<string, TokenResponse>)await client.UserToken.GetAadTokensAsync(userId, connectionName, new AadResourceUrls() { ResourceUrls = resourceUrls?.ToList() }, context.Activity?.ChannelId, cancellationToken).ConfigureAwait(false);
        }

        /// <summary>
<<<<<<< HEAD
        /// Get the raw signin link to be sent to the user for signin for a connection name.
        /// </summary>
        /// <param name="turnContext">Context for the current turn of conversation with the user.</param>
        /// <param name="connectionName">Name of the auth connection to use.</param>
        /// <param name="cancellationToken">A cancellation token that can be used by other objects
        /// or threads to receive notice of cancellation.</param>
        /// <returns>A task that represents the work queued to execute.</returns>
        /// <remarks>If the task completes successfully, the result contains the raw signin link.</remarks>
        public virtual Task<SignInResource> GetSignInResourceAsync(ITurnContext turnContext, string connectionName, CancellationToken cancellationToken = default(CancellationToken))
        {
            return GetSignInResourceAsync(turnContext, connectionName, turnContext.Activity.From.Id, null, cancellationToken);
        }

        /// <summary>
        /// Get the raw signin link to be sent to the user for signin for a connection name.
        /// </summary>
        /// <param name="turnContext">Context for the current turn of conversation with the user.</param>
        /// <param name="connectionName">Name of the auth connection to use.</param>
        /// <param name="userId">The user id that will be associated with the token.</param>
        /// <param name="finalRedirect">The final URL that the OAuth flow will redirect to.</param>
        /// <param name="cancellationToken">A cancellation token that can be used by other objects
        /// or threads to receive notice of cancellation.</param>
        /// <returns>A task that represents the work queued to execute.</returns>
        /// <remarks>If the task completes successfully, the result contains the raw signin link.</remarks>
        public virtual async Task<SignInResource> GetSignInResourceAsync(ITurnContext turnContext, string connectionName, string userId, string finalRedirect = null, CancellationToken cancellationToken = default(CancellationToken))
        {
            BotAssert.ContextNotNull(turnContext);

            if (string.IsNullOrWhiteSpace(connectionName))
            {
                throw new ArgumentNullException(nameof(connectionName));
            }

            if (string.IsNullOrWhiteSpace(userId))
            {
                throw new ArgumentNullException(nameof(userId));
            }

            var activity = turnContext.Activity;
            var appId = GetBotAppId(turnContext);
            var tokenExchangeState = new TokenExchangeState()
            {
                ConnectionName = connectionName,
                Conversation = new ConversationReference()
                {
                    ActivityId = activity.Id,
                    Bot = activity.Recipient,       // Activity is from the user to the bot
                    ChannelId = activity.ChannelId,
                    Conversation = activity.Conversation,
                    ServiceUrl = activity.ServiceUrl,
                    User = activity.From,
                },
                MsAppId = appId,
            };

            var serializedState = JsonConvert.SerializeObject(tokenExchangeState);
            var encodedState = Encoding.UTF8.GetBytes(serializedState);
            var state = Convert.ToBase64String(encodedState);

            var client = await CreateOAuthApiClientAsync(turnContext).ConfigureAwait(false);

            return await client.BotSignIn.GetSignInResourceAsync(state, null, null, finalRedirect, cancellationToken).ConfigureAwait(false);
        }

        /// <summary>
        /// Performs a token exchange operation such as for single sign-on.
        /// </summary>
        /// <param name="turnContext">Context for the current turn of conversation with the user.</param>
        /// <param name="connectionName">Name of the auth connection to use.</param>
        /// <param name="userId">The user id associated with the token..</param>
        /// <param name="exchangeRequest">The exchange request details, either a token to exchange or a uri to exchange.</param>
        /// <param name="cancellationToken">A cancellation token that can be used by other objects
        /// or threads to receive notice of cancellation.</param>
        /// <returns>If the task completes, the exchanged token is returned.</returns>
        public virtual async Task<TokenResponse> ExchangeTokenAsync(ITurnContext turnContext, string connectionName, string userId, TokenExchangeRequest exchangeRequest, CancellationToken cancellationToken = default(CancellationToken))
        {
            var client = await CreateOAuthApiClientAsync(turnContext).ConfigureAwait(false);
            var result = await client.UserToken.ExchangeAsyncAsync(userId, connectionName, turnContext.Activity.ChannelId, exchangeRequest, cancellationToken).ConfigureAwait(false);

            if (result is ErrorResponse errorResponse)
            {
                result = new TokenResponse();
            }

            if (result is TokenResponse tokenResponse)
            {
                // todo: temporary
                if (string.IsNullOrEmpty(tokenResponse.Token))
                {
                    if (!string.IsNullOrEmpty(exchangeRequest.Uri))
                    {
                        tokenResponse.Token = "exchangeableToken" + Guid.NewGuid().ToString().Replace("-", string.Empty);
                    }
                    else
                    {
                        tokenResponse.Token = "token" + Guid.NewGuid().ToString().Replace("-", string.Empty);
                    }
                }

                return tokenResponse;
            }
            else
            {
                throw new InvalidOperationException($"ExchangeAsyncAsync returned improper result: {result.GetType()}");
            }
=======
        /// Retrieves Azure Active Directory tokens for particular resources on a configured connection, using the bot's AppCredentials.
        /// </summary>
        /// <param name="context">Context for the current turn of conversation with the user.</param>
        /// <param name="connectionName">The name of the Azure Active Directory connection configured with this bot.</param>
        /// <param name="resourceUrls">The list of resource URLs to retrieve tokens for.</param>
        /// <param name="userId">The user Id for which tokens are retrieved. If passing in null the userId is taken from the Activity in the ITurnContext.</param>
        /// <param name="cancellationToken">The async operation cancellation token.</param>
        /// <returns>Dictionary of resourceUrl to the corresponding TokenResponse.</returns>
        public virtual async Task<Dictionary<string, TokenResponse>> GetAadTokensAsync(ITurnContext context, string connectionName, string[] resourceUrls, string userId = null, CancellationToken cancellationToken = default)
        {
            return await GetAadTokensAsync(context, null, connectionName, resourceUrls, userId, cancellationToken).ConfigureAwait(false);
>>>>>>> 765ed6c9
        }

        /// <summary>
        /// Creates a conversation on the specified channel.
        /// </summary>
        /// <param name="channelId">The ID for the channel.</param>
        /// <param name="serviceUrl">The channel's service URL endpoint.</param>
        /// <param name="credentials">The application credentials for the bot.</param>
        /// <param name="conversationParameters">The conversation information to use to
        /// create the conversation.</param>
        /// <param name="callback">The method to call for the resulting bot turn.</param>
        /// <param name="cancellationToken">A cancellation token that can be used by other objects
        /// or threads to receive notice of cancellation.</param>
        /// <returns>A task that represents the work queued to execute.</returns>
        /// <remarks>To start a conversation, your bot must know its account information
        /// and the user's account information on that channel.
        /// Most _channels only support initiating a direct message (non-group) conversation.
        /// <para>The adapter attempts to create a new conversation on the channel, and
        /// then sends a <c>conversationUpdate</c> activity through its middleware pipeline
        /// to the <paramref name="callback"/> method.</para>
        /// <para>If the conversation is established with the
        /// specified users, the ID of the activity's <see cref="IActivity.Conversation"/>
        /// will contain the ID of the new conversation.</para>
        /// </remarks>
        public virtual async Task CreateConversationAsync(string channelId, string serviceUrl, MicrosoftAppCredentials credentials, ConversationParameters conversationParameters, BotCallbackHandler callback, CancellationToken cancellationToken)
        {
            var connectorClient = CreateConnectorClient(serviceUrl, credentials);

            var result = await connectorClient.Conversations.CreateConversationAsync(conversationParameters, cancellationToken).ConfigureAwait(false);

            // Create a conversation update activity to represent the result.
            var eventActivity = Activity.CreateEventActivity();
            eventActivity.Name = "CreateConversation";
            eventActivity.ChannelId = channelId;
            eventActivity.ServiceUrl = serviceUrl;
            eventActivity.Id = result.ActivityId ?? Guid.NewGuid().ToString("n");
            eventActivity.Conversation = new ConversationAccount(id: result.Id, tenantId: conversationParameters.TenantId);
            eventActivity.ChannelData = conversationParameters.ChannelData;
            eventActivity.Recipient = conversationParameters.Bot;

            using (var context = new TurnContext(this, (Activity)eventActivity))
            {
                var claimsIdentity = new ClaimsIdentity();
                claimsIdentity.AddClaim(new Claim(AuthenticationConstants.AudienceClaim, credentials.MicrosoftAppId));
                claimsIdentity.AddClaim(new Claim(AuthenticationConstants.AppIdClaim, credentials.MicrosoftAppId));
                claimsIdentity.AddClaim(new Claim(AuthenticationConstants.ServiceUrlClaim, serviceUrl));

                context.TurnState.Add<IIdentity>(BotIdentityKey, claimsIdentity);
                context.TurnState.Add(connectorClient);
                await RunPipelineAsync(context, callback, cancellationToken).ConfigureAwait(false);
            }
        }

        /// <summary>
        /// Creates a conversation on the specified channel. Overload receives a ConversationReference including the tenant.
        /// </summary>
        /// <param name="channelId">The ID for the channel.</param>
        /// <param name="serviceUrl">The channel's service URL endpoint.</param>
        /// <param name="credentials">The application credentials for the bot.</param>
        /// <param name="conversationParameters">The conversation information to use to
        /// create the conversation.</param>
        /// <param name="callback">The method to call for the resulting bot turn.</param>
        /// <param name="reference">A conversation reference that contains the tenant.</param>
        /// <param name="cancellationToken">A cancellation token that can be used by other objects
        /// or threads to receive notice of cancellation.</param>
        /// <returns>A task that represents the work queued to execute.</returns>
        /// <remarks>To start a conversation, your bot must know its account information
        /// and the user's account information on that channel.
        /// Most _channels only support initiating a direct message (non-group) conversation.
        /// <para>The adapter attempts to create a new conversation on the channel, and
        /// then sends a <c>conversationUpdate</c> activity through its middleware pipeline
        /// to the <paramref name="callback"/> method.</para>
        /// <para>If the conversation is established with the
        /// specified users, the ID of the activity's <see cref="IActivity.Conversation"/>
        /// will contain the ID of the new conversation.</para>
        /// </remarks>
        public virtual async Task CreateConversationAsync(string channelId, string serviceUrl, MicrosoftAppCredentials credentials, ConversationParameters conversationParameters, BotCallbackHandler callback, ConversationReference reference, CancellationToken cancellationToken)
        {
            if (reference.Conversation != null)
            {
                var tenantId = reference.Conversation.TenantId;

                if (tenantId != null)
                {
                    // Putting tenantId in channelData is a temporary solution while we wait for the Teams API to be updated
                    conversationParameters.ChannelData = new { tenant = new { tenantId } };

                    // Permanent solution is to put tenantId in parameters.tenantId
                    conversationParameters.TenantId = tenantId;
                }

                await CreateConversationAsync(channelId, serviceUrl, credentials, conversationParameters, callback, cancellationToken).ConfigureAwait(false);
            }
        }

        /// <summary>
        /// Creates an OAuth client for the bot with the credentials.
        /// </summary>
        /// <param name="turnContext">The context object for the current turn.</param>
        /// <param name="oAuthAppCredentials">AppCredentials for OAuth.</param>
        /// <returns>An OAuth client for the bot.</returns>
        protected virtual async Task<OAuthClient> CreateOAuthApiClientAsync(ITurnContext turnContext, AppCredentials oAuthAppCredentials)
        {
            if (!OAuthClientConfig.EmulateOAuthCards &&
                string.Equals(turnContext.Activity.ChannelId, Channels.Emulator, StringComparison.InvariantCultureIgnoreCase) &&
                (await CredentialProvider.IsAuthenticationDisabledAsync().ConfigureAwait(false)))
            {
                OAuthClientConfig.EmulateOAuthCards = true;
            }

            var appId = GetBotAppId(turnContext);

            var clientKey = $"{appId}:{oAuthAppCredentials?.MicrosoftAppId}";

            var appCredentials = oAuthAppCredentials ?? await GetAppCredentialsAsync(appId).ConfigureAwait(false);

            if (!OAuthClientConfig.EmulateOAuthCards &&
                string.Equals(turnContext.Activity.ChannelId, Channels.Emulator, StringComparison.InvariantCultureIgnoreCase) &&
                (await CredentialProvider.IsAuthenticationDisabledAsync().ConfigureAwait(false)))
            {
                OAuthClientConfig.EmulateOAuthCards = true;
            }

            var oAuthClient = _oAuthClients.GetOrAdd(clientKey, (key) =>
            {
                OAuthClient oAuthClientInner;
                if (OAuthClientConfig.EmulateOAuthCards)
                {
                    // do not await task - we want this to run in the background
                    oAuthClientInner = new OAuthClient(new Uri(turnContext.Activity.ServiceUrl), appCredentials);
                    var task = Task.Run(() => OAuthClientConfig.SendEmulateOAuthCardsAsync(oAuthClientInner, OAuthClientConfig.EmulateOAuthCards));
                }
                else
                {
                    oAuthClientInner = new OAuthClient(new Uri(OAuthClientConfig.OAuthEndpoint), appCredentials);
                }

                return oAuthClientInner;
            });

            // adding the oAuthClient into the TurnState
            // TokenResolver.cs will use it get the correct credentials to poll for token for streaming scenario
            if (turnContext.TurnState.Get<OAuthClient>() == null)
            {
                turnContext.TurnState.Add(oAuthClient);
            }

            return oAuthClient;
        }

        /// <summary>
        /// Creates an OAuth client for the bot.
        /// </summary>
        /// <param name="turnContext">The context object for the current turn.</param>
        /// <returns>An OAuth client for the bot.</returns>
        protected virtual async Task<OAuthClient> CreateOAuthApiClientAsync(ITurnContext turnContext)
        {
            return await CreateOAuthApiClientAsync(turnContext, null).ConfigureAwait(false);
        }

        /// <summary>
        /// Opportunity for subclasses to opt in to process an outgoing activity.
        /// </summary>
        /// <remarks>
        /// Subclasses can override ProcessOutgoingActivityAsync. If CanProcessOutgoingActivity returns true, 
        /// ProcessOutgoingActivityAsync will be responsible for sending the outgoing activity.
        /// </remarks>
        /// <param name="activity">The outgoing activity.</param>
        /// <returns>Whether should call ProcessOutgoingActivityAsync to send the outgoing activity.</returns>
        protected virtual bool CanProcessOutgoingActivity(Activity activity)
        {
            return false;
        }

        /// <summary>
        /// Custom logic to send an outgoing activity. Subclasses can override this method along with CanProcessOutgoingActivity
        /// to have custom logic to process the outgoing activity.
        /// </summary>
        /// <param name="turnContext">The context object for the turn.</param>
        /// <param name="activity">The activity to be processed.</param>
        /// <param name="cancellationToken">The cancellation token.</param>
        /// <returns>The result of processing the activity.</returns>
        protected virtual Task<ResourceResponse> ProcessOutgoingActivityAsync(ITurnContext turnContext, Activity activity, CancellationToken cancellationToken)
        {
            throw new NotImplementedException();
        }

        /// <summary>
        /// Logic to build an <see cref="AppCredentials"/> object to be used to acquire tokens
        /// for this HttpClient.
        /// </summary>
        /// <param name="appId">The application id.</param>
        /// <param name="oAuthScope">The optional OAuth scope.</param>
        /// <returns>The app credentials to be used to acquire tokens.</returns>
        protected virtual async Task<AppCredentials> BuildCredentialsAsync(string appId, string oAuthScope = null)
        {
            // Get the password from the credential provider
            var appPassword = await CredentialProvider.GetAppPasswordAsync(appId).ConfigureAwait(false);

            // Construct an AppCredentials using the app + password combination. If government, we create a government specific credential.
            return ChannelProvider != null && ChannelProvider.IsGovernment() ? new MicrosoftGovernmentAppCredentials(appId, appPassword, HttpClient, Logger) : new MicrosoftAppCredentials(appId, appPassword, HttpClient, Logger, oAuthScope);
        }

        /// <summary>
        /// Creates the connector client asynchronous.
        /// </summary>
        /// <param name="serviceUrl">The service URL.</param>
        /// <param name="claimsIdentity">The claims claimsIdentity.</param>
        /// <param name="cancellationToken">Cancellation token.</param>
        /// <returns>ConnectorClient instance.</returns>
        /// <exception cref="NotSupportedException">ClaimsIdentity cannot be null. Pass Anonymous ClaimsIdentity if authentication is turned off.</exception>
        private async Task<IConnectorClient> CreateConnectorClientAsync(string serviceUrl, ClaimsIdentity claimsIdentity, CancellationToken cancellationToken)
        {
            if (claimsIdentity == null)
            {
                throw new NotSupportedException("ClaimsIdentity cannot be null. Pass Anonymous ClaimsIdentity if authentication is turned off.");
            }

            // For requests from channel App Id is in Audience claim of JWT token. For emulator it is in AppId claim. For
            // unauthenticated requests we have anonymous claimsIdentity provided auth is disabled.
            // For Activities coming from Emulator AppId claim contains the Bot's AAD AppId.
            var botAppIdClaim = claimsIdentity.Claims?.SingleOrDefault(claim => claim.Type == AuthenticationConstants.AudienceClaim);
            if (botAppIdClaim == null)
            {
                botAppIdClaim = claimsIdentity.Claims?.SingleOrDefault(claim => claim.Type == AuthenticationConstants.AppIdClaim);
            }

            // For anonymous requests (requests with no header) appId is not set in claims.
            AppCredentials appCredentials = null;
            if (botAppIdClaim != null)
            {
                var botId = botAppIdClaim.Value;
                string scope = null;
                if (SkillValidation.IsSkillClaim(claimsIdentity.Claims))
                {
                    // The skill connector has the target skill in the OAuthScope.
                    scope = JwtTokenValidation.GetAppIdFromClaims(claimsIdentity.Claims);
                }

                appCredentials = await GetAppCredentialsAsync(botId, scope, cancellationToken).ConfigureAwait(false);
            }

            return CreateConnectorClient(serviceUrl, appCredentials);
        }

        /// <summary>
        /// Creates the connector client.
        /// </summary>
        /// <param name="serviceUrl">The service URL.</param>
        /// <param name="appCredentials">The application credentials for the bot.</param>
        /// <returns>Connector client instance.</returns>
        private IConnectorClient CreateConnectorClient(string serviceUrl, AppCredentials appCredentials = null)
        {
            var clientKey = $"{serviceUrl}{appCredentials?.MicrosoftAppId ?? string.Empty}";

            return _connectorClients.GetOrAdd(clientKey, (key) =>
            {
                ConnectorClient connectorClient;
                if (appCredentials != null)
                {
                    connectorClient = new ConnectorClient(new Uri(serviceUrl), appCredentials, customHttpClient: _httpClient);
                }
                else
                {
                    var emptyCredentials = (ChannelProvider != null && ChannelProvider.IsGovernment()) ?
                        MicrosoftGovernmentAppCredentials.Empty :
                        MicrosoftAppCredentials.Empty;
                    connectorClient = new ConnectorClient(new Uri(serviceUrl), emptyCredentials, customHttpClient: _httpClient);
                }

                if (_connectorClientRetryPolicy != null)
                {
                    connectorClient.SetRetryPolicy(_connectorClientRetryPolicy);
                }

                return connectorClient;
            });
        }

        /// <summary>
        /// Gets the application credentials. App Credentials are cached so as to ensure we are not refreshing
        /// token every time.
        /// </summary>
        /// <param name="appId">The application identifier (AAD Id for the bot).</param>
        /// <param name="oAuthScope">The scope for the token, skills will use the Skill App Id. </param>
        /// <param name="cancellationToken">Cancellation token.</param>
        /// <returns>App credentials.</returns>
        private async Task<AppCredentials> GetAppCredentialsAsync(string appId, string oAuthScope = null, CancellationToken cancellationToken = default)
        {
            if (appId == null)
            {
                return MicrosoftAppCredentials.Empty;
            }

            var cacheKey = $"{appId}{oAuthScope}";
            if (_appCredentialMap.TryGetValue(cacheKey, out var appCredentials))
            {
                return appCredentials;
            }

            // If app credentials were provided, use them as they are the preferred choice moving forward
            if (_appCredentials != null)
            {
                // Cache the credentials for later use
                _appCredentialMap[cacheKey] = _appCredentials;
                return _appCredentials;
            }

            // Credentials not found in cache, build them
            appCredentials = await BuildCredentialsAsync(appId, oAuthScope).ConfigureAwait(false);

            // Cache the credentials for later use
            _appCredentialMap[cacheKey] = appCredentials;
            return appCredentials;
        }

        /// <summary>
        /// Gets the AppId of the Bot out of the TurnState.
        /// </summary>
        /// <param name="turnContext">The context object for the turn.</param>
        /// <returns>Bot's AppId.</returns>
        private string GetBotAppId(ITurnContext turnContext)
        {
            var botIdentity = (ClaimsIdentity)turnContext.TurnState.Get<IIdentity>(BotIdentityKey);
            if (botIdentity == null)
            {
                throw new InvalidOperationException("An IIdentity is required in TurnState for this operation.");
            }

            var appId = botIdentity.Claims.FirstOrDefault(claim => claim.Type == AuthenticationConstants.AudienceClaim)?.Value;
            if (string.IsNullOrWhiteSpace(appId))
            {
                throw new InvalidOperationException("Unable to get the bot AppId from the audience claim.");
            }

            return appId;
        }

        /// <summary>
        /// This method creates a default ConnectorClient for the bot AppId and also registers the service URL as a trusted URL.
        /// </summary>
        /// <remarks>
        /// When a parent bot is deployed to multiple instances the cache AppIds, ConnectClients and Trusted URL are not initialized
        /// if the server instance hasn't been hit by a request from the channel.
        /// This code ensures that the required objects are created.
        /// </remarks>
        private async Task EnsureChannelConnectorClientIsCreatedAsync(string serviceUrl, ClaimsIdentity claimsIdentity, CancellationToken cancellationToken)
        {
            // Ensure we have a default ConnectorClient and MSAppCredentials instance for the audience.
            var audience = claimsIdentity.Claims.FirstOrDefault(claim => claim.Type == AuthenticationConstants.AudienceClaim)?.Value;
            if (string.IsNullOrWhiteSpace(audience) || !AuthenticationConstants.ToBotFromChannelTokenIssuer.Equals(audience, StringComparison.InvariantCultureIgnoreCase))
            {
                // We create a default connector for audiences that are not coming from the default https://api.botframework.com audience.
                // We create a default claim that contains only the desired audience.
                var defaultConnectorClaims = new List<Claim> { new Claim(AuthenticationConstants.AudienceClaim, audience) };
                var connectorClaimsIdentity = new ClaimsIdentity(defaultConnectorClaims);
<<<<<<< HEAD

=======
                
>>>>>>> 765ed6c9
                // The CreateConnectorClientAsync will create a ConnectorClient with an associated MicrosoftAppId for that claim and will
                // initialize the dictionaries that contain the cache instances.
                await CreateConnectorClientAsync(serviceUrl, connectorClaimsIdentity, cancellationToken).ConfigureAwait(false);
            }

            if (SkillValidation.IsSkillClaim(claimsIdentity.Claims))
            {
                // Add the channel service URL to the trusted services list so we can send messages back.
                // the service URL for skills is trusted because it is applied by the SkillHandler based on the original request
                // received by the root bot
                AppCredentials.TrustServiceUrl(serviceUrl);
            }
        }

        /// <summary>
        /// Middleware to assign tenantId from channelData to Conversation.TenantId.
        /// </summary>
        /// <description>
        /// MS Teams currently sends the tenant ID in channelData and the correct behavior is to expose this value in Activity.Conversation.TenantId.
        /// This code copies the tenant ID from channelData to Activity.Conversation.TenantId.
        /// Once MS Teams sends the tenantId in the Conversation property, this middleware can be removed.
        /// </description>
        internal class TenantIdWorkaroundForTeamsMiddleware : IMiddleware
        {
            public async Task OnTurnAsync(ITurnContext turnContext, NextDelegate next, CancellationToken cancellationToken = default)
            {
                if (Channels.Msteams.Equals(turnContext.Activity.ChannelId, StringComparison.InvariantCultureIgnoreCase) && turnContext.Activity.Conversation != null && string.IsNullOrEmpty(turnContext.Activity.Conversation.TenantId) && turnContext.Activity.ChannelData != null)
                {
                    var teamsChannelData = JObject.FromObject(turnContext.Activity.ChannelData);
                    if (teamsChannelData["tenant"]?["id"] != null)
                    {
                        turnContext.Activity.Conversation.TenantId = teamsChannelData["tenant"]["id"].ToString();
                    }
                }

                await next(cancellationToken).ConfigureAwait(false);
            }
        }
    }
}<|MERGE_RESOLUTION|>--- conflicted
+++ resolved
@@ -42,11 +42,8 @@
     /// <seealso cref="IActivity"/>
     /// <seealso cref="IBot"/>
     /// <seealso cref="IMiddleware"/>
-<<<<<<< HEAD
-    public class BotFrameworkAdapter : BotAdapter, IAdapterIntegration, IUserTokenProvider, ITokenExchangeProvider
-=======
-    public class BotFrameworkAdapter : BotAdapter, IAdapterIntegration, ICredentialTokenProvider
->>>>>>> 765ed6c9
+
+    public class BotFrameworkAdapter : BotAdapter, IAdapterIntegration, ICredentialTokenProvider, ITokenExchangeProvider
     {
         internal const string InvokeResponseKey = "BotFrameworkAdapter.InvokeResponse";
 
@@ -978,7 +975,6 @@
         }
 
         /// <summary>
-<<<<<<< HEAD
         /// Get the raw signin link to be sent to the user for signin for a connection name.
         /// </summary>
         /// <param name="turnContext">Context for the current turn of conversation with the user.</param>
@@ -1084,7 +1080,8 @@
             {
                 throw new InvalidOperationException($"ExchangeAsyncAsync returned improper result: {result.GetType()}");
             }
-=======
+        }
+
         /// Retrieves Azure Active Directory tokens for particular resources on a configured connection, using the bot's AppCredentials.
         /// </summary>
         /// <param name="context">Context for the current turn of conversation with the user.</param>
@@ -1096,7 +1093,6 @@
         public virtual async Task<Dictionary<string, TokenResponse>> GetAadTokensAsync(ITurnContext context, string connectionName, string[] resourceUrls, string userId = null, CancellationToken cancellationToken = default)
         {
             return await GetAadTokensAsync(context, null, connectionName, resourceUrls, userId, cancellationToken).ConfigureAwait(false);
->>>>>>> 765ed6c9
         }
 
         /// <summary>
@@ -1453,11 +1449,7 @@
                 // We create a default claim that contains only the desired audience.
                 var defaultConnectorClaims = new List<Claim> { new Claim(AuthenticationConstants.AudienceClaim, audience) };
                 var connectorClaimsIdentity = new ClaimsIdentity(defaultConnectorClaims);
-<<<<<<< HEAD
-
-=======
                 
->>>>>>> 765ed6c9
                 // The CreateConnectorClientAsync will create a ConnectorClient with an associated MicrosoftAppId for that claim and will
                 // initialize the dictionaries that contain the cache instances.
                 await CreateConnectorClientAsync(serviceUrl, connectorClaimsIdentity, cancellationToken).ConfigureAwait(false);
