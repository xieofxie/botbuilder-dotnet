﻿using System;
using System.Collections;
using System.Collections.Generic;
using System.Threading.Tasks;
using Microsoft.Bot.Builder.Expressions;
using Microsoft.Bot.Builder.Expressions.Parser;
using Newtonsoft.Json;
using Newtonsoft.Json.Linq;
using Newtonsoft.Json.Serialization;

namespace Microsoft.Bot.Builder.Dialogs
{
    public class DialogContextState : IDictionary<string, object>
    {
        /// <summary>
        /// Common state properties paths.
        /// </summary>
#pragma warning disable SA1310 // Field should not contain underscore.
        public const string DIALOG_OPTIONS = "dialog.options";
        public const string DIALOG_VALUE = "dialog.value";

        public const string TURN_ACTIVITY = "turn.activity";
        public const string TURN_RECOGNIZED = "turn.recognized";
        public const string TURN_TOPINTENT = "turn.recognized.intent";
        public const string TURN_TOPSCORE = "turn.recognized.score";
        public const string TURN_STEPCOUNT = "turn.stepCount";
        public const string TURN_DIALOGEVENT = "turn.dialogEvent";

        public const string STEP_OPTIONS_PROPERTY = "dialog.step.options";
#pragma warning restore SA1310 // Field should not contain underscore.

        private const string PrefixCallBack = "callstackScope('";

        private static JsonSerializerSettings expressionCaseSettings = new JsonSerializerSettings
        {
            ContractResolver = new DefaultContractResolver { NamingStrategy = new CamelCaseNamingStrategy() },
            NullValueHandling = NullValueHandling.Ignore,
        };

        private readonly DialogContext dialogContext;

        public DialogContextState(DialogContext dc, IDictionary<string, object> settings, IDictionary<string, object> userState, IDictionary<string, object> conversationState, IDictionary<string, object> turnState)
        {
            this.dialogContext = dc ?? throw new ArgumentNullException(nameof(dc));
            this.Settings = settings;
            this.User = userState;
            this.Conversation = conversationState;
            this.Turn = turnState;
        }

        /// <summary>
<<<<<<< HEAD
        /// Common state properties paths.
        /// </summary>
        public const string DIALOG_OPTIONS = "dialog.options";
        public const string DIALOG_VALUE = "dialog.value";

        public const string TURN_ACTIVITY = "turn.activity";
        public const string TURN_RECOGNIZED = "turn.recognized";
        public const string TURN_TOPINTENT = "turn.recognized.intent";
        public const string TURN_TOPSCORE = "turn.recognized.score";
        public const string TURN_SCHEMA = "turn.schema";
        public const string TURN_STEPCOUNT = "turn.stepCount";
        public const string TURN_DIALOGEVENT = "turn.dialogEvent";

        public const string STEP_OPTIONS_PROPERTY = "dialog.step.options";

        /// <summary>
=======
>>>>>>> bd91afc7
        /// Gets or sets settings for the application.
        /// </summary>
        /// <value>
        /// Settings for the application.
        /// </value>
        [JsonProperty(PropertyName = "settings")]
        public IDictionary<string, object> Settings { get; set; }

        /// <summary>
        /// Gets or sets state associated with the active user in the turn.
        /// </summary>
        /// <value>
        /// State associated with the active user in the turn.
        /// </value>
        [JsonProperty(PropertyName = "user")]
        public IDictionary<string, object> User { get; set; }

        /// <summary>
        /// Gets or sets state assocaited with the active conversation for the turn.
        /// </summary>
        /// <value>
        /// State assocaited with the active conversation for the turn.
        /// </value>
        [JsonProperty(PropertyName = "conversation")]
        public IDictionary<string, object> Conversation { get; set; }

        /// <summary>
        /// Gets or sets state associated with the active dialog for the turn.
        /// </summary>
        /// <value>
        /// State associated with the active dialog for the turn.
        /// </value>
        [JsonProperty(PropertyName = "dialog")]
        public IDictionary<string, object> Dialog
        {
            get
            {
                var instance = dialogContext.ActiveDialog;

                if (instance == null)
                {
                    if (dialogContext.Parent != null)
                    {
                        instance = dialogContext.Parent.ActiveDialog;
                    }
                    else
                    {
                        throw new Exception("DialogContext.State.Dialog: no active or parent dialog instance.");
                    }
                }

                return instance.State;
            }

            set
            {
                var instance = dialogContext.ActiveDialog;

                if (instance == null)
                {
                    if (dialogContext.Parent != null)
                    {
                        instance = dialogContext.Parent.ActiveDialog;
                    }
                    else
                    {
                        throw new Exception("DialogContext.State.Dialog: no active or parent dialog instance.");
                    }
                }

                instance.State = value;
            }
        }

        /// <summary>
        /// Gets access to the callstack of dialog state.
        /// </summary>
        /// <value>
        /// Access to the callstack of dialog state.
        /// </value>
        [JsonIgnore]
        public IEnumerable<object> CallStack
        {
            get
            {
                // get each state on the current stack.
                foreach (var instance in this.dialogContext.Stack)
                {
                    if (instance.State != null)
                    {
                        yield return instance.State;
                    }
                }

                // switch to parent stack and enumerate it's state objects
                if (this.dialogContext.Parent != null)
                {
                    foreach (var state in dialogContext.Parent.State.CallStack)
                    {
                        yield return state;
                    }
                }
            }
        }

        /// <summary>
        /// Gets or sets state associated with the current turn only (this is non-persisted).
        /// </summary>
        /// <value>
        /// State associated with the current turn only (this is non-persisted).
        /// </value>
        [JsonProperty(PropertyName = "turn")]
        public IDictionary<string, object> Turn { get; set; }

        public ICollection<string> Keys => new[] { "user", "conversation", "dialog", "callstack", "turn", "settings" };

        public ICollection<object> Values => new object[] { User, Conversation, Dialog, CallStack, Turn };

        public int Count => 3;

        public bool IsReadOnly => true;

        public object this[string key]
        {
            get
            {
                if (TryGetValue(key, out object result))
                {
                    return result;
                }

                return null;
            }

            set
            {
                System.Diagnostics.Trace.TraceError("DialogContextState doesn't support adding/changinge the base properties");
            }
        }

        public DialogContextVisibleState ToJson()
        {
            var instance = dialogContext.ActiveDialog;

            if (instance == null)
            {
                if (dialogContext.Parent != null)
                {
                    instance = dialogContext.Parent.ActiveDialog;
                }
            }

            return new DialogContextVisibleState()
            {
                Conversation = this.Conversation,
                User = this.User,
                Dialog = (Dictionary<string, object>)instance?.State,
            };
        }

        public IEnumerable<JToken> Query(string pathExpression)
        {
            JToken json = JToken.FromObject(this);

            return json.SelectTokens(pathExpression);
        }

        // TODO drop this function after we move RemoveProperty to use expressions
        public string ResolvePathShortcut(string path)
        {
            path = path.Trim();
            if (path.Length == 0)
            {
                return path;
            }

            string name = path.Substring(1);

            switch (path[0])
            {
                case '$':
                    // $title == dialog.title
                    return $"dialog.{name}";

                default:
                    return path;
            }
        }

        public object GetValue(string pathExpression)
        {
            return ObjectPath.GetValue<object>(this, pathExpression);
        }

        public object GetValue(Expression pathExpression)
        {
            return ObjectPath.GetValue<object>(this, pathExpression);
        }

        public object GetValue(string pathExpression, object defaultValue)
        {
            return ObjectPath.GetValue<object>(this, pathExpression, defaultValue);
        }

        public object GetValue(Expression pathExpression, object defaultValue)
        {
            return ObjectPath.GetValue<object>(this, pathExpression, defaultValue);
        }

        public T GetValue<T>(string pathExpression)
        {
            return ObjectPath.GetValue<T>(this, pathExpression);
        }

        public T GetValue<T>(Expression pathExpression)
        {
            return ObjectPath.GetValue<T>(this, pathExpression);
        }

        public T GetValue<T>(string pathExpression, T defaultVal)
        {
            if (ObjectPath.TryGetValue<T>(this, pathExpression, out var val))
            {
                return val;
            }

            return defaultVal;
        }

        public T GetValue<T>(Expression pathExpression, T defaultVal)
        {
            if (ObjectPath.TryGetValue<T>(this, pathExpression, out var val))
            {
                return val;
            }

            return defaultVal;
        }

        public bool TryGetValue<T>(string pathExpression, out T val)
        {
            return ObjectPath.TryGetValue(this, pathExpression, out val);
        }

        public bool TryGetValue<T>(Expression pathExpression, out T val)
        {
            return ObjectPath.TryGetValue(this, pathExpression, out val);
        }

        public bool HasValue(string pathExpression)
        {
            return ObjectPath.HasValue(this, pathExpression);
        }

        public bool HasValue(Expression pathExpression)
        {
            return ObjectPath.HasValue(this, pathExpression);
        }

        public void SetValue(string pathExpression, object value)
        {
            SetValue(new ExpressionEngine().Parse(pathExpression), value);
        }

        public void SetValue(Expression pathExpression, object value)
        {
            if (value is Task)
            {
                throw new Exception($"{pathExpression} = You can't pass an unresolved Task to SetValue");
            }

            var e = pathExpression.ToString();
            if (e.StartsWith(PrefixCallBack))
            {
                // turn $foo which comes in as callbackStack('foo') => dialog.foo
                pathExpression = new ExpressionEngine().Parse($"dialog.{e.Substring(PrefixCallBack.Length, e.Length - PrefixCallBack.Length - 2)}");
            }

            ObjectPath.SetValue(this, pathExpression, value);
        }

        public void RemoveProperty(string pathExpression)
        {
            // TODO move to ObjectPath and use Expressions properly
            ObjectPath.RemoveProperty(this, ResolvePathShortcut(pathExpression));
        }

        public void RemoveProperty(Expression pathExpression)
        {
            // TODO move to ObjectPath and use Expressions properly
            this.RemoveProperty(pathExpression.ToString());
        }

        public void Add(string key, object value)
        {
            throw new NotImplementedException();
        }

        public bool ContainsKey(string key)
        {
            return this.Keys.Contains(key.ToLower());
        }

        public bool Remove(string pathExpression)
        {
            throw new NotImplementedException();
        }

        public bool TryGetValue(string key, out object value)
        {
            value = null;
            switch (key.ToLower())
            {
                case "user":
                    value = this.User;
                    return true;
                case "conversation":
                    value = this.Conversation;
                    return true;
                case "dialog":
                    value = this.Dialog;
                    return true;
                case "callstack":
                    value = this.CallStack;
                    return true;
                case "settings":
                    value = this.Settings;
                    return true;
                case "turn":
                    value = this.Turn;
                    return true;
            }

            return false;
        }

        public void Add(KeyValuePair<string, object> item)
        {
            throw new NotImplementedException();
        }

        public void Clear()
        {
            throw new NotImplementedException();
        }

        public bool Contains(KeyValuePair<string, object> item)
        {
            throw new NotImplementedException();
        }

        public void CopyTo(KeyValuePair<string, object>[] array, int arrayIndex)
        {
            throw new NotImplementedException();
        }

        public bool Remove(KeyValuePair<string, object> item)
        {
            throw new NotImplementedException();
        }

        public IEnumerator<KeyValuePair<string, object>> GetEnumerator()
        {
            yield return new KeyValuePair<string, object>("user", this.User);
            yield return new KeyValuePair<string, object>("conversation", this.Conversation);
            yield return new KeyValuePair<string, object>("dialog", this.Dialog);
            yield return new KeyValuePair<string, object>("callstack", this.CallStack);
            yield return new KeyValuePair<string, object>("settings", this.Settings);
            yield return new KeyValuePair<string, object>("turn", this.Turn);
            yield break;
        }

        IEnumerator IEnumerable.GetEnumerator()
        {
            throw new NotImplementedException();
        }
    }
}<|MERGE_RESOLUTION|>--- conflicted
+++ resolved
@@ -23,6 +23,7 @@
         public const string TURN_RECOGNIZED = "turn.recognized";
         public const string TURN_TOPINTENT = "turn.recognized.intent";
         public const string TURN_TOPSCORE = "turn.recognized.score";
+        public const string TURN_SCHEMA = "turn.schema";
         public const string TURN_STEPCOUNT = "turn.stepCount";
         public const string TURN_DIALOGEVENT = "turn.dialogEvent";
 
@@ -49,25 +50,6 @@
         }
 
         /// <summary>
-<<<<<<< HEAD
-        /// Common state properties paths.
-        /// </summary>
-        public const string DIALOG_OPTIONS = "dialog.options";
-        public const string DIALOG_VALUE = "dialog.value";
-
-        public const string TURN_ACTIVITY = "turn.activity";
-        public const string TURN_RECOGNIZED = "turn.recognized";
-        public const string TURN_TOPINTENT = "turn.recognized.intent";
-        public const string TURN_TOPSCORE = "turn.recognized.score";
-        public const string TURN_SCHEMA = "turn.schema";
-        public const string TURN_STEPCOUNT = "turn.stepCount";
-        public const string TURN_DIALOGEVENT = "turn.dialogEvent";
-
-        public const string STEP_OPTIONS_PROPERTY = "dialog.step.options";
-
-        /// <summary>
-=======
->>>>>>> bd91afc7
         /// Gets or sets settings for the application.
         /// </summary>
         /// <value>
