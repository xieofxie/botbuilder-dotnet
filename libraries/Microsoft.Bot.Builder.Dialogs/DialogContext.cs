--- conflicted
+++ resolved
@@ -78,14 +78,10 @@
         /// </summary>
         public ITurnContext Context { get; private set; }
 
-<<<<<<< HEAD
+        /// <summary>
+        /// Stack of active dialogs and their dialog state.
+        /// </summary>
         public IList<DialogInstance> Stack { get; private set; }
-=======
-        /// <summary>
-        /// Stack of active dialogs and their dialog state.
-        /// </summary>
-        public List<DialogInstance> Stack { get; private set; }
->>>>>>> 7950ef1d
 
         /// <summary>
         /// Current active scoped state with (user|conversation|dialog|settings scopes).
@@ -144,7 +140,7 @@
         }
 
         /// <summary>
-        /// Returns a list of all `Dialog.tags` that are currently on the dialog stack. 
+        /// Returns a list of all `Dialog.tags` that are currently on the dialog stack.
         /// Any duplicate tags are removed from the returned list and the order of the tag reflects the
         /// order of the dialogs on the stack.
         /// The returned list will also include any tags applied as "globalTags". These tags are
@@ -278,7 +274,7 @@
             Stack.Insert(0, instance);
             activeTags = null;
 
-            // take the bindings (dialog.xxx => dialog.yyy) 
+            // take the bindings (dialog.xxx => dialog.yyy)
             foreach (var property in bindings)
             {
                 // make sure the key is a dialog property this is only used for dialog bindings
@@ -519,7 +515,7 @@
         }
 
         /// <summary>
-        /// Find the dialog id for the given context. 
+        /// Find the dialog id for the given context.
         /// </summary>
         /// <param name="dialogId">dialog id to find</param>
         /// <returns>dialog with that id</returns>
