--- conflicted
+++ resolved
@@ -242,11 +242,7 @@
             Dictionary<string, object> state = null;
             int? stateIndex = null;
 
-<<<<<<< HEAD
-            if (dialog is DialogAction)
-=======
             if (ShouldInheritState(dialog))
->>>>>>> 948672dc
             {
                 if (Stack.Count > 0)
                 {
@@ -299,11 +295,7 @@
             }
 
             // set dialog result
-<<<<<<< HEAD
-            if (dialog is DialogAction)
-=======
             if (ShouldInheritState(dialog))
->>>>>>> 948672dc
             {
                 State.SetValue(DialogContextState.STEP_OPTIONS_PROPERTY, options);
             }
@@ -609,7 +601,7 @@
         /// <returns>Whether the passed dialog should inherit dialog-level state.</returns>
         protected virtual bool ShouldInheritState(IDialog dialog)
         {
-            return dialog is DialogCommand;
+            return dialog is DialogAction;
         }
 
         private async Task EndActiveDialogAsync(DialogReason reason, object result = null, CancellationToken cancellationToken = default(CancellationToken))
