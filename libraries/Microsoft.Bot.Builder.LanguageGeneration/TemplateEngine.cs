--- conflicted
+++ resolved
@@ -70,13 +70,6 @@
         /// Add text as lg file content to template engine. A fullpath id is needed when importResolver is empty, or simply pass in customized importResolver.
         /// </summary>
         /// <param name="content">Text content contains lg templates.</param>
-<<<<<<< HEAD
-        /// <param name="id">Text name.</param>
-        /// <param name="importResolver">resolver to resolve LG import id to template text.</param>
-        /// <returns>Template engine with the parsed content.</returns>
-        public TemplateEngine AddText(string content, string id, ImportResolverDelegate importResolver)
-        {
-=======
         /// <param name="id">id is the content identifier. If <see cref="importResolver"/> is null, id should must be a full path string. </param>
         /// <param name="importResolver">resolver to resolve LG import id to template text.</param>
         /// <returns>Template engine with the parsed content.</returns>
@@ -84,7 +77,6 @@
         {
             CheckImportResolver(id, importResolver);
 
->>>>>>> 5bb2a182
             var rootResource = LGParser.Parse(content, id);
             var lgResources = rootResource.DiscoverDependencies(importResolver);
             Templates.AddRange(lgResources.SelectMany(x => x.Templates));
