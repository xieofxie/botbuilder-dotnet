﻿// Licensed under the MIT License.
// Copyright (c) Microsoft Corporation. All rights reserved.

using System;
using System.Collections;
using System.Collections.Generic;
using System.Runtime.CompilerServices;
using System.Threading;
using System.Threading.Tasks;
using Microsoft.Bot.Schema;
using Newtonsoft.Json;

namespace Microsoft.Bot.Builder.Dialogs.Adaptive.Steps
{
    /// <summary>
    /// Send an activity back to the user.
    /// </summary>
    public class SendActivity : DialogCommand
    {
        /// <summary>
        /// Template for the activity.
        /// </summary>
        public ITemplate<Activity> Activity { get; set; }

        /// <summary>
        /// Slots expected to be filled by response.
        /// </summary>
        public IList<string> ExpectedSlots { get; set; }

        [JsonConstructor]
        public SendActivity(string text = null, IList<string> expectedSlots = null, [CallerFilePath] string callerPath = "", [CallerLineNumber] int callerLine = 0)
        {
            this.RegisterSourceLocation(callerPath, callerLine);
            this.Activity = new ActivityTemplate(text ?? string.Empty);
            this.ExpectedSlots = expectedSlots;
        }

        public SendActivity(Activity activity, [CallerFilePath] string callerPath = "", [CallerLineNumber] int callerLine = 0)
        {
            this.RegisterSourceLocation(callerPath, callerLine);
            this.Activity = new StaticActivityTemplate(activity);
        }

        protected override async Task<DialogTurnResult> OnRunCommandAsync(DialogContext dc, object options = null, CancellationToken cancellationToken = default(CancellationToken))
        {
            if (options is CancellationToken)
            {
                throw new ArgumentException($"{nameof(options)} cannot be a cancellation token");
            }

            var activity = await Activity.BindToData(dc.Context, dc.State).ConfigureAwait(false);
            var response = await dc.Context.SendActivityAsync(activity, cancellationToken).ConfigureAwait(false);
            if (ExpectedSlots != null)
            {
                dc.Context.TurnState.Add("expectedSlots", ExpectedSlots);
            }

            return await dc.EndDialogAsync(response, cancellationToken).ConfigureAwait(false);
        }

<<<<<<< HEAD
        public static string Ellipsis(string text, int length)
        {
            var ellipsis = text;
            if (text.Length > length)
            {
                int pos = text.IndexOf(" ", length);
                if (pos >= 0)
                {
                    ellipsis = text.Substring(0, pos) + "...";
                }
            }

            return ellipsis;
        }

        protected override string OnComputeId()
        {
            if (Activity is ActivityTemplate at)
            {
                return $"SendActivity({Ellipsis(at.Template.Trim(), 30)})";
            }

            return $"SendActivity('{Ellipsis(Activity?.ToString().Trim(), 30)}')";
=======
        protected override string OnComputeId()
        {
            if (Activity is ActivityTemplate at)
            {
                return $"SendActivity({Ellipsis(at.Template.Trim(), 30)})";
            }

            return $"SendActivity('{Ellipsis(Activity?.ToString().Trim(), 30)}')";
        }

        private static string Ellipsis(string text, int length)
        {
            if (text.Length <= length) return text;
            int pos = text.IndexOf(" ", length);

            if (pos >= 0)
            {
                return text.Substring(0, pos) + "...";
            }

            return text;
>>>>>>> a3b1be8b
        }
    }
}<|MERGE_RESOLUTION|>--- conflicted
+++ resolved
@@ -58,31 +58,6 @@
             return await dc.EndDialogAsync(response, cancellationToken).ConfigureAwait(false);
         }
 
-<<<<<<< HEAD
-        public static string Ellipsis(string text, int length)
-        {
-            var ellipsis = text;
-            if (text.Length > length)
-            {
-                int pos = text.IndexOf(" ", length);
-                if (pos >= 0)
-                {
-                    ellipsis = text.Substring(0, pos) + "...";
-                }
-            }
-
-            return ellipsis;
-        }
-
-        protected override string OnComputeId()
-        {
-            if (Activity is ActivityTemplate at)
-            {
-                return $"SendActivity({Ellipsis(at.Template.Trim(), 30)})";
-            }
-
-            return $"SendActivity('{Ellipsis(Activity?.ToString().Trim(), 30)}')";
-=======
         protected override string OnComputeId()
         {
             if (Activity is ActivityTemplate at)
@@ -104,7 +79,6 @@
             }
 
             return text;
->>>>>>> a3b1be8b
         }
     }
 }