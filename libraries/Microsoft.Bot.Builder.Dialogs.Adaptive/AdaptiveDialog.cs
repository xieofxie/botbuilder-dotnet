﻿// Licensed under the MIT License.
// Copyright (c) Microsoft Corporation. All rights reserved.

using System;
using System.Collections.Generic;
using System.IO;
using System.Linq;
using System.Runtime.CompilerServices;
using System.Threading;
using System.Threading.Tasks;
using Microsoft.Bot.Builder.Dialogs.Adaptive.TriggerHandlers;
using Microsoft.Bot.Builder.Dialogs.Adaptive.Selectors;
using Microsoft.Bot.Builder.Dialogs.Debugging;
using Microsoft.Bot.Builder.LanguageGeneration;
using Microsoft.Bot.Schema;
using Newtonsoft.Json;
using Newtonsoft.Json.Linq;
using Newtonsoft.Json.Serialization;
using static Microsoft.Bot.Builder.Dialogs.Debugging.DebugSupport;

namespace Microsoft.Bot.Builder.Dialogs.Adaptive
{
    /// <summary>
    /// The Adaptive Dialog models conversation using events and events to adapt dynamicaly to changing conversation flow.
    /// </summary>
    public class AdaptiveDialog : DialogContainer
    {
#pragma warning disable SA1310 // Field should not contain underscore.
        private const string ADAPTIVE_KEY = "adaptiveDialogState";
#pragma warning restore SA1310 // Field should not contain underscore.

        private readonly string changeKey = Guid.NewGuid().ToString();

        private bool installedDependencies = false;

        public AdaptiveDialog(string dialogId = null, [CallerFilePath] string callerPath = "", [CallerLineNumber] int callerLine = 0)
            : base(dialogId)
        {
            this.RegisterSourceLocation(callerPath, callerLine);
        }

        public IStatePropertyAccessor<BotState> BotState { get; set; }

        public IStatePropertyAccessor<Dictionary<string, object>> UserState { get; set; }

        /// <summary>
        /// Gets or sets recognizer for processing incoming user input.
        /// </summary>
        public IRecognizer Recognizer { get; set; }

        /// <summary>
        /// Gets or sets language Generator override.
        /// </summary>
        public ILanguageGenerator Generator { get; set; }

        /// <summary>
        /// Gets or sets trigger handlers to respond to conditions which modifying the executing plan. 
        /// </summary>
        public virtual List<TriggerHandler> Triggers { get; set; } = new List<TriggerHandler>();

        /// <summary>
        /// Gets or sets a value indicating whether to end the dialog when there are no actions to execute.
        /// </summary>
        /// <remarks>
        /// If true, when there are no actions to execute, the current dialog will end
        /// If false, when there are no actions to execute, the current dialog will simply end the turn and still be active.
        /// </remarks>
        /// <value>
        /// Whether to end the dialog when there are no actions to execute.
        /// </value>
        public bool AutoEndDialog { get; set; } = true;

        /// <summary>
        /// Gets or sets the selector for picking the possible events to execute.
        /// </summary>
        /// <value>
        /// The selector for picking the possible events to execute.
        /// </value>
        public ITriggerSelector Selector { get; set; }

        /// <summary>
        /// Gets or sets the property to return as the result when the dialog ends when there are no more Actions and AutoEndDialog = true.
        /// </value>
        public string DefaultResultProperty { get; set; } = "dialog.result";

        public override IBotTelemetryClient TelemetryClient
        {
            get
            {
                return base.TelemetryClient;
            }

            set
            {
                var client = value ?? new NullBotTelemetryClient();
                _dialogs.TelemetryClient = client;
                base.TelemetryClient = client;
            }
        }

        public override async Task<DialogTurnResult> BeginDialogAsync(DialogContext dc, object options = null, CancellationToken cancellationToken = default(CancellationToken))
        {
            if (options is CancellationToken)
            {
                throw new ArgumentException($"{nameof(options)} should not ever be a cancellation token");
            }

            EnsureDependenciesInstalled();

            var activeDialogState = dc.ActiveDialog.State as Dictionary<string, object>;
            activeDialogState[ADAPTIVE_KEY] = new AdaptiveDialogState();
            var state = activeDialogState[ADAPTIVE_KEY] as AdaptiveDialogState;

            // Persist options to dialog state
            dc.State.SetValue(ThisPath.OPTIONS, options);

            // Evaluate events and queue up step changes
            var dialogEvent = new DialogEvent()
            {
                Name = AdaptiveEvents.BeginDialog,
                Value = options,
                Bubble = false
            };

            await this.OnDialogEventAsync(dc, dialogEvent, cancellationToken).ConfigureAwait(false);

            // Continue step execution
            return await this.ContinueActionsAsync(dc, options, cancellationToken: cancellationToken).ConfigureAwait(false);
        }

        public override async Task<DialogTurnResult> ContinueDialogAsync(DialogContext dc, CancellationToken cancellationToken = default(CancellationToken))
        {
            EnsureDependenciesInstalled();

            // Continue step execution
            return await ContinueActionsAsync(dc, null, cancellationToken).ConfigureAwait(false);
        }

        public override async Task<DialogTurnResult> ResumeDialogAsync(DialogContext dc, DialogReason reason, object result = null, CancellationToken cancellationToken = default(CancellationToken))
        {
            if (result is CancellationToken)
            {
                throw new ArgumentException($"{nameof(result)} cannot be a cancellation token");
            }

            // Containers are typically leaf nodes on the stack but the dev is free to push other dialogs
            // on top of the stack which will result in the container receiving an unexpected call to
            // resumeDialog() when the pushed on dialog ends.
            // To avoid the container prematurely ending we need to implement this method and simply
            // ask our inner dialog stack to re-prompt.
            await RepromptDialogAsync(dc.Context, dc.ActiveDialog).ConfigureAwait(false);

            return Dialog.EndOfTurn;
        }

        public override async Task RepromptDialogAsync(ITurnContext turnContext, DialogInstance instance, CancellationToken cancellationToken = default(CancellationToken))
        {
            // Forward to current sequence step
            var state = (instance.State as Dictionary<string, object>)[ADAPTIVE_KEY] as AdaptiveDialogState;

            if (state.Actions.Any())
            {
                // We need to mockup a DialogContext so that we can call RepromptDialog
                // for the active step
                var stepDc = new DialogContext(_dialogs, turnContext, state.Actions[0]);
                await stepDc.RepromptDialogAsync(cancellationToken).ConfigureAwait(false);
            }
        }

        public void AddTriggerHandler(TriggerHandler trigger)
        {
            trigger.Actions.ForEach(action => _dialogs.Add(action));
            this.Triggers.Add(trigger);
        }

        public void AddTriggerHandlers(IEnumerable<TriggerHandler> triggers)
        {
            foreach (var evt in triggers)
            {
                this.AddTriggerHandler(evt);
            }
        }

        public void AddDialogs(IEnumerable<Dialog> dialogs)
        {
            foreach (var dialog in dialogs)
            {
                this._dialogs.Add(dialog);
            }
        }

        public override DialogContext CreateChildContext(DialogContext dc)
        {
            var activeDialogState = dc.ActiveDialog.State as Dictionary<string, object>;
            var state = activeDialogState[ADAPTIVE_KEY] as AdaptiveDialogState;

            if (state == null)
            {
                state = new AdaptiveDialogState();
                activeDialogState[ADAPTIVE_KEY] = state;
            }

            if (state.Actions != null && state.Actions.Any())
            {
                var ctx = new SequenceContext(this._dialogs, dc, state.Actions.First(), state.Actions, changeKey, this._dialogs);
                ctx.Parent = dc;
                return ctx;
            }

            return null;
        }

        protected override async Task<bool> OnPreBubbleEvent(DialogContext dc, DialogEvent dialogEvent, CancellationToken cancellationToken = default(CancellationToken))
        {
            var sequenceContext = this.ToSequenceContext(dc);

            // Process event and queue up any potential interruptions
            return await this.ProcessEventAsync(sequenceContext, dialogEvent, preBubble: true, cancellationToken: cancellationToken).ConfigureAwait(false);
        }

        protected override async Task<bool> OnPostBubbleEvent(DialogContext dc, DialogEvent dialogEvent, CancellationToken cancellationToken = default(CancellationToken))
        {
            var sequenceContext = this.ToSequenceContext(dc);

            // Process event and queue up any potential interruptions
            return await this.ProcessEventAsync(sequenceContext, dialogEvent, preBubble: false, cancellationToken: cancellationToken).ConfigureAwait(false);
        }

        protected virtual async Task<bool> ProcessEventAsync(SequenceContext sequenceContext, DialogEvent dialogEvent, bool preBubble, CancellationToken cancellationToken = default(CancellationToken))
        {
            // Save into turn
            sequenceContext.State.SetValue(TurnPath.DIALOGEVENT, dialogEvent);

            // Look for triggered evt
            var handled = await this.QueueFirstMatchAsync(sequenceContext, dialogEvent, preBubble, cancellationToken).ConfigureAwait(false);

            if (handled)
            {
                return true;
            }

            // Default processing
            if (preBubble)
            {
                switch (dialogEvent.Name)
                {
                    case AdaptiveEvents.BeginDialog:
                        // Emit leading ActivityReceived event
                        var activityReceivedEvent = new DialogEvent() { Name = AdaptiveEvents.ActivityReceived, Value = sequenceContext.Context.Activity, Bubble = false };
                        handled = await this.ProcessEventAsync(sequenceContext, dialogEvent: activityReceivedEvent, preBubble: true, cancellationToken: cancellationToken).ConfigureAwait(false);
                        break;

                    case AdaptiveEvents.ActivityReceived:

                        var activity = sequenceContext.Context.Activity;

                        if (activity.Type == ActivityTypes.Message)
                        {
                            // Recognize utterance
                            var recognized = await this.OnRecognize(sequenceContext, cancellationToken).ConfigureAwait(false);

                            sequenceContext.State.SetValue(TurnPath.RECOGNIZED, recognized);

                            var (name, score) = recognized.GetTopScoringIntent();
                            sequenceContext.State.SetValue(TurnPath.TOPINTENT, name);
                            sequenceContext.State.SetValue(TurnPath.TOPSCORE, score);

                            if (this.Recognizer != null)
                            {
                                await sequenceContext.DebuggerStepAsync(Recognizer, AdaptiveEvents.RecognizedIntent, cancellationToken).ConfigureAwait(false);
                            }

                            // Emit leading RecognizedIntent event
                            var recognizedIntentEvent = new DialogEvent() { Name = AdaptiveEvents.RecognizedIntent, Value = recognized, Bubble = false };
                            handled = await this.ProcessEventAsync(sequenceContext, dialogEvent: recognizedIntentEvent, preBubble: true, cancellationToken: cancellationToken).ConfigureAwait(false);
                        }

                        break;
                }
            }
            else
            {
                switch (dialogEvent.Name)
                {
                    case AdaptiveEvents.BeginDialog:
                        var activityReceivedEvent = new DialogEvent() { Name = AdaptiveEvents.ActivityReceived, Value = sequenceContext.Context.Activity, Bubble = false };
                        handled = await this.ProcessEventAsync(sequenceContext, dialogEvent: activityReceivedEvent, preBubble: false, cancellationToken: cancellationToken).ConfigureAwait(false);

                        break;

                    case AdaptiveEvents.ActivityReceived:

                        var activity = sequenceContext.Context.Activity;

                        if (activity.Type == ActivityTypes.Message)
                        {
                            // Empty sequence?
                            if (!sequenceContext.Actions.Any())
                            {
                                // Emit trailing unknownIntent event
                                var unknownIntentEvent = new DialogEvent() { Name = AdaptiveEvents.UnknownIntent, Bubble = false };
                                handled = await this.ProcessEventAsync(sequenceContext, dialogEvent: unknownIntentEvent, preBubble: false, cancellationToken: cancellationToken).ConfigureAwait(false);
                            }
                            else
                            {
                                handled = false;
                            }
                        }

                        break;
                }
            }

            return handled;
        }

        protected override string OnComputeId()
        {
            if (DebugSupport.SourceRegistry.TryGetValue(this, out var range))
            {
                return $"{this.GetType().Name}({Path.GetFileName(range.Path)}:{range.Start.LineIndex})";
            }

            return $"{this.GetType().Name}[]";
        }

        protected async Task<DialogTurnResult> ContinueActionsAsync(DialogContext dc, object options, CancellationToken cancellationToken)
        {
            if (options is CancellationToken)
            {
                throw new ArgumentException("You cannot pass a cancellation token as options");
            }

            // Apply any queued up changes
            var sequenceContext = this.ToSequenceContext(dc);
            await sequenceContext.ApplyChangesAsync(cancellationToken).ConfigureAwait(false);

            if (this.Generator != null)
            {
                dc.Context.TurnState.Set<ILanguageGenerator>(this.Generator);
            }

            // Get a unique instance ID for the current stack entry.
            // We need to do this because things like cancellation can cause us to be removed
            // from the stack and we want to detect this so we can stop processing actions.
            var instanceId = this.GetUniqueInstanceId(sequenceContext);

            var action = this.CreateChildContext(sequenceContext) as SequenceContext;

            if (action != null)
            {
                // Continue current step
                var result = await action.ContinueDialogAsync(cancellationToken).ConfigureAwait(false);

                // Start step if not continued
                if (result.Status == DialogTurnStatus.Empty && GetUniqueInstanceId(sequenceContext) == instanceId)
                {
                    var nextAction = action.Actions.First();

                    // Compute options object for the step
                    object effectiveOptions = ComputeEffectiveOptions(options, nextAction.Options);

                    // Call begin dialog on our next step, passing the effective options we computed
                    result = await action.BeginDialogAsync(nextAction.DialogId, effectiveOptions, cancellationToken).ConfigureAwait(false);
                }

                // Increment turns step count
                // This helps dialogs being resumed from an interruption to determine if they
                // should re-prompt or not.
                var stepCount = sequenceContext.State.GetValue<int>(TurnPath.STEPCOUNT, () => 0);
                sequenceContext.State.SetValue(TurnPath.STEPCOUNT, stepCount + 1);

                // Is the step waiting for input or were we cancelled?
                if (result.Status == DialogTurnStatus.Waiting || this.GetUniqueInstanceId(sequenceContext) != instanceId)
                {
                    return result;
                }

                // End current step
                await this.EndCurrentActionAsync(sequenceContext, cancellationToken).ConfigureAwait(false);

                // Execute next step
                // We call continueDialog() on the root dialog to ensure any changes queued up
                // by the previous actions are applied.
                DialogContext root = sequenceContext;
                while (root.Parent != null)
                {
                    root = root.Parent;
                }

                return await root.ContinueDialogAsync(cancellationToken).ConfigureAwait(false);
            }
            else
            {
                return await this.OnEndOfActionsAsync(sequenceContext, cancellationToken).ConfigureAwait(false);
            }
        }

        protected Task<bool> EndCurrentActionAsync(SequenceContext sequenceContext, CancellationToken cancellationToken = default(CancellationToken))
        {
            if (sequenceContext.Actions.Any())
            {
                sequenceContext.Actions.RemoveAt(0);
            }

            return Task.FromResult(false);
        }

        protected async Task<DialogTurnResult> OnEndOfActionsAsync(SequenceContext sequenceContext, CancellationToken cancellationToken = default(CancellationToken))
        {
            // End dialog and return result
            if (sequenceContext.ActiveDialog != null)
            {
                if (this.ShouldEnd(sequenceContext))
                {
                    sequenceContext.State.TryGetValue<object>(DefaultResultProperty, out var result);
                    return await sequenceContext.EndDialogAsync(result, cancellationToken).ConfigureAwait(false);
                }
                else
                {
                    return Dialog.EndOfTurn;
                }
            }
            else
            {
                return new DialogTurnResult(DialogTurnStatus.Cancelled);
            }
        }

        protected async Task<RecognizerResult> OnRecognize(SequenceContext sequenceContext, CancellationToken cancellationToken = default(CancellationToken))
        {
            var context = sequenceContext.Context;
            var noneIntent = new RecognizerResult()
            {
                Text = context.Activity.Text ?? string.Empty,
                Intents = new Dictionary<string, IntentScore>()
                    {
                        { "None", new IntentScore() { Score = 0.0 } }
                    },
                Entities = JObject.Parse("{}")
            };
            var text = context.Activity.Text;
            if (context.Activity.Value != null)
            {
                var value = JObject.FromObject(context.Activity.Value);

                // Check for submission of an adaptive card
                if (string.IsNullOrEmpty(text) && value.Property("intent") != null)
                {
                    // Map submitted values to a recognizer result
                    var recognized = new RecognizerResult() { Text = string.Empty };

                    foreach (var property in value.Properties())
                    {
                        if (property.Name.ToLower() == "intent")
                        {
                            recognized.Intents[property.Value.ToString()] = new IntentScore() { Score = 1.0 };
                        }
                        else
                        {
                            if (recognized.Entities.Property(property.Name) == null)
                            {
                                recognized.Entities[property.Name] = new JArray(property.Value);
                            }
                            else
                            {
                                ((JArray)recognized.Entities[property.Name]).Add(property.Value);
                            }
                        }
                    }

                    return recognized;
                }
            }

            if (Recognizer != null)
            {
                var result = await Recognizer.RecognizeAsync(context, cancellationToken).ConfigureAwait(false);

                // only allow one intent
                var topIntent = result.GetTopScoringIntent();
                result.Intents.Clear();
                result.Intents.Add(topIntent.intent, new IntentScore() { Score = topIntent.score });
                return result;
            }
            else
            {
                return noneIntent;
            }
        }

        private string GetUniqueInstanceId(DialogContext dc)
        {
            return dc.Stack.Count > 0 ? $"{dc.Stack.Count}:{dc.ActiveDialog.Id}" : string.Empty;
        }

        private async Task<bool> QueueFirstMatchAsync(SequenceContext sequenceContext, DialogEvent dialogEvent, bool preBubble, CancellationToken cancellationToken)
        {
            var selection = await Selector.Select(sequenceContext, cancellationToken).ConfigureAwait(false);
            if (selection.Any())
            {
<<<<<<< HEAD
                var evt = selection.First();
=======
                var evt = Triggers[selection.First()];
>>>>>>> 1aec3a88
                await sequenceContext.DebuggerStepAsync(evt, dialogEvent, cancellationToken).ConfigureAwait(false);
                System.Diagnostics.Trace.TraceInformation($"Executing Dialog: {this.Id} Rule[{selection}]: {evt.GetType().Name}: {evt.GetExpression(null)}");
                var changes = await evt.ExecuteAsync(sequenceContext).ConfigureAwait(false);

                if (changes != null && changes.Count > 0)
                {
                    sequenceContext.QueueChanges(changes[0]);
                    return true;
                }
            }

            return false;
        }

        private object ComputeEffectiveOptions(object adaptiveOptions, object stepOptions)
        {
            var effectiveOptions = adaptiveOptions;

            if (effectiveOptions == null)
            {
                // If no options were passed in from the adaptive dialog, just use the step's option
                effectiveOptions = stepOptions;
            }
            else if (stepOptions != null)
            {
                // If we were passed in options and also have non-null options for the next step,
                // overlay the step options on top of the adaptive options 
                ObjectPath.Assign<object>(effectiveOptions, stepOptions);
            }

            return effectiveOptions;
        }

        private void EnsureDependenciesInstalled()
        {
            lock (this)
            {
                if (!installedDependencies)
                {
                    installedDependencies = true;

                    foreach (var @event in this.Triggers)
                    {
                        AddDialogs(@event.Actions);
                    }

                    // Wire up selector
                    if (this.Selector == null)
                    {
                        // Default to most specific then first
                        this.Selector = new MostSpecificSelector
                        {
                            Selector = new FirstSelector()
                        };
                    }

                    this.Selector.Initialize(this.Triggers, true);
                }
            }
        }

        private bool ShouldEnd(DialogContext dc)
        {
            return this.AutoEndDialog;
        }

        private SequenceContext ToSequenceContext(DialogContext dc)
        {
            var activeDialogState = dc.ActiveDialog.State as Dictionary<string, object>;
            var state = activeDialogState[ADAPTIVE_KEY] as AdaptiveDialogState;

            if (state == null)
            {
                state = new AdaptiveDialogState();
                activeDialogState[ADAPTIVE_KEY] = state;
            }

            if (state.Actions == null)
            {
                state.Actions = new List<ActionState>();
            }

            var sequenceContext = new SequenceContext(dc.Dialogs, dc, new DialogState() { DialogStack = dc.Stack }, state.Actions, changeKey, this._dialogs);
            sequenceContext.Parent = dc.Parent;
            return sequenceContext;
        }
    }
}<|MERGE_RESOLUTION|>--- conflicted
+++ resolved
@@ -499,11 +499,7 @@
             var selection = await Selector.Select(sequenceContext, cancellationToken).ConfigureAwait(false);
             if (selection.Any())
             {
-<<<<<<< HEAD
                 var evt = selection.First();
-=======
-                var evt = Triggers[selection.First()];
->>>>>>> 1aec3a88
                 await sequenceContext.DebuggerStepAsync(evt, dialogEvent, cancellationToken).ConfigureAwait(false);
                 System.Diagnostics.Trace.TraceInformation($"Executing Dialog: {this.Id} Rule[{selection}]: {evt.GetType().Name}: {evt.GetExpression(null)}");
                 var changes = await evt.ExecuteAsync(sequenceContext).ConfigureAwait(false);
