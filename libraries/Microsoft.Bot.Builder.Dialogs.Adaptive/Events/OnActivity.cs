--- conflicted
+++ resolved
@@ -17,7 +17,6 @@
     public class OnActivity : OnDialogEvent
     {
         [JsonConstructor]
-<<<<<<< HEAD
         public OnActivity(string type = null, List<IDialog> actions = null, string constraint = null, int priority = 0, [CallerFilePath] string callerPath = "", [CallerLineNumber] int callerLine = 0)
             : base(
             events: new List<string>()
@@ -29,15 +28,6 @@
             priority: priority,
             callerPath: callerPath, 
             callerLine: callerLine)
-=======
-        public OnActivity(string type = null, List<Dialog> actions = null, string constraint = null, [CallerFilePath] string callerPath = "", [CallerLineNumber] int callerLine = 0)
-            : base(
-                events: new List<string>() { AdaptiveEvents.ActivityReceived },
-                actions: actions,
-                constraint: constraint,
-                callerPath: callerPath, 
-                callerLine: callerLine)
->>>>>>> bd91afc7
         {
             Type = type;
         }
@@ -59,12 +49,8 @@
         protected override Expression BuildExpression(IExpressionParser factory)
         {
             // add constraints for activity type
-<<<<<<< HEAD
-            return Expression.AndExpression(factory.Parse($"turn.dialogEvent.value.type == '{this.Type}'"),
-=======
             return Expression.AndExpression(
                 factory.Parse($"turn.dialogEvent.value.type == '{this.Type}'"),
->>>>>>> bd91afc7
                 base.BuildExpression(factory));
         }
 
