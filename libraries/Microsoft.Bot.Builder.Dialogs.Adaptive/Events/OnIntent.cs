﻿// Licensed under the MIT License.
// Copyright (c) Microsoft Corporation. All rights reserved.

using System;
using System.Collections.Generic;
using System.Linq;
using System.Runtime.CompilerServices;
using Microsoft.Bot.Builder.Expressions;
using Newtonsoft.Json;
using Newtonsoft.Json.Linq;

namespace Microsoft.Bot.Builder.Dialogs.Adaptive.Events
{
    /// <summary>
    /// Rule triggered when a message is received and the recognized intents and entities match a
    /// specified list of intent and entity filters.
    /// </summary>
    public class OnIntent : OnDialogEvent
    {
        [JsonConstructor]
<<<<<<< HEAD
        public OnIntent(string intent = null, List<string> entities = null, List<IDialog> actions = null, string constraint = null, int priority = 0, [CallerFilePath] string callerPath = "", [CallerLineNumber] int callerLine = 0)
=======
        public OnIntent(string intent = null, List<string> entities = null, List<Dialog> actions = null, string constraint = null, [CallerFilePath] string callerPath = "", [CallerLineNumber] int callerLine = 0)
>>>>>>> bd91afc7
            : base(
                events: new List<string>() { AdaptiveEvents.RecognizedIntent },
                actions: actions,
                constraint: constraint,
<<<<<<< HEAD
                priority: priority,
                callerPath: callerPath, 
                callerLine: callerLine)
        {
=======
                callerPath: callerPath, 
                callerLine: callerLine)
            {
>>>>>>> bd91afc7
            Intent = intent ?? null;
            Entities = entities ?? new List<string>();
        }

        /// <summary>
        /// Gets or sets intent to match on.
        /// </summary>
        /// <value>
        /// Intent to match on.
        /// </value>
        [JsonProperty("intent")]
        public string Intent { get; set; }

        /// <summary>
        /// Gets or sets entities which must be recognized for this rule to trigger.
        /// </summary>
        /// <value>
        /// Entities which must be recognized for this rule to trigger.
        /// </value>
        [JsonProperty("entities")]
        public List<string> Entities { get; set; }

        public override string GetIdentity()
        {
            return $"{this.GetType().Name}({this.Intent})[{string.Join(",", this.Entities)}]";
        }

        protected override Expression BuildExpression(IExpressionParser factory)
        {
            // add constraints for the intents property
            if (string.IsNullOrEmpty(this.Intent))
            {
                throw new ArgumentNullException(nameof(this.Intent));
            }

            var intentExpression = factory.Parse($"turn.recognized.intent == '{this.Intent.TrimStart('#')}'");

            // build expression to be INTENT AND (@ENTITY1 != null OR @ENTITY2 != null)
            if (this.Entities.Any())
            {
                intentExpression = Expression.AndExpression(
                    intentExpression,
                    Expression.OrExpression(this.Entities.Select(entity => factory.Parse($"exists(turn.recognized.entities.{entity.TrimStart('@')})")).ToArray()));
            }

            return Expression.AndExpression(intentExpression, base.BuildExpression(factory));
        }

        protected override ActionChangeList OnCreateChangeList(SequenceContext planning, object dialogOptions = null)
        {
            if (planning.State.TryGetValue<RecognizerResult>("turn.dialogEvent.value", out var recognizerResult))
            {
                var (name, score) = recognizerResult.GetTopScoringIntent();
                return new ActionChangeList()
                {
                    // ChangeType = this.ChangeType,

                    // proposed turn state changes
                    Turn = new Dictionary<string, object>()
                    {
                        {
                            "recognized", JObject.FromObject(new
                            {
                                text = recognizerResult.Text,
                                alteredText = recognizerResult.AlteredText,
                                intent = name,
                                score,
                                intents = recognizerResult.Intents,
                                entities = recognizerResult.Entities,
                            })
                        }
                    },
                    Actions = Actions.Select(s => new ActionState()
                    {
                        DialogStack = new List<DialogInstance>(),
                        DialogId = s.Id,
                        Options = dialogOptions
                    }).ToList()
                };
            }

            return new ActionChangeList()
            {
                Actions = Actions.Select(s => new ActionState()
                {
                    DialogStack = new List<DialogInstance>(),
                    DialogId = s.Id,
                    Options = dialogOptions
                }).ToList()
            };
        }
    }
}<|MERGE_RESOLUTION|>--- conflicted
+++ resolved
@@ -18,25 +18,15 @@
     public class OnIntent : OnDialogEvent
     {
         [JsonConstructor]
-<<<<<<< HEAD
         public OnIntent(string intent = null, List<string> entities = null, List<IDialog> actions = null, string constraint = null, int priority = 0, [CallerFilePath] string callerPath = "", [CallerLineNumber] int callerLine = 0)
-=======
-        public OnIntent(string intent = null, List<string> entities = null, List<Dialog> actions = null, string constraint = null, [CallerFilePath] string callerPath = "", [CallerLineNumber] int callerLine = 0)
->>>>>>> bd91afc7
             : base(
                 events: new List<string>() { AdaptiveEvents.RecognizedIntent },
                 actions: actions,
                 constraint: constraint,
-<<<<<<< HEAD
                 priority: priority,
                 callerPath: callerPath, 
                 callerLine: callerLine)
         {
-=======
-                callerPath: callerPath, 
-                callerLine: callerLine)
-            {
->>>>>>> bd91afc7
             Intent = intent ?? null;
             Entities = entities ?? new List<string>();
         }
