--- conflicted
+++ resolved
@@ -24,21 +24,12 @@
         /// </value>
         public ITriggerSelector Selector { get; set; }
 
-<<<<<<< HEAD
-        public virtual void Initialize(IEnumerable<IOnEvent> rules, bool evaluate)
-=======
         public void Initialize(IEnumerable<TriggerHandler> triggerHandlers, bool evaluate)
->>>>>>> 1aec3a88
         {
             var parser = new ExpressionEngine(TriggerTree.LookupFunction);
             foreach (var triggerHandler in triggerHandlers)
             {
-<<<<<<< HEAD
-                _tree.AddTrigger(rule.GetExpression(parser), rule);
-=======
-                _tree.AddTrigger(triggerHandler.GetExpression(parser), (i, triggerHandler));
-                ++i;
->>>>>>> 1aec3a88
+                _tree.AddTrigger(triggerHandler.GetExpression(parser), triggerHandler);
             }
         }
 
@@ -50,30 +41,9 @@
             {
                 foreach (var trigger in node.AllTriggers)
                 {
-<<<<<<< HEAD
                     matches.Add((IOnEvent)trigger.Action);
-=======
-                    foreach (var trigger in node.AllTriggers)
-                    {
-                        var (pos, rule) = (ValueTuple<int, TriggerHandler>)trigger.Action;
-                        matches.Add(pos);
-                    }
->>>>>>> 1aec3a88
                 }
             }
-<<<<<<< HEAD
-=======
-            else
-            {
-                var matches = new List<ValueTuple<int, TriggerHandler>>();
-                foreach (var node in nodes)
-                {
-                    foreach (var trigger in node.AllTriggers)
-                    {
-                        matches.Add((ValueTuple<int, TriggerHandler>)trigger.Action);
-                    }
-                }
->>>>>>> 1aec3a88
 
             IReadOnlyList<IOnEvent> selections = matches;
             if (Selector != null)
