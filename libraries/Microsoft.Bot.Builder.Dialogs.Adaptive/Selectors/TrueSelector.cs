﻿using System.Collections.Generic;
using System.Linq;
using System.Threading;
using System.Threading.Tasks;
using Microsoft.Bot.Builder.Dialogs.Adaptive.TriggerHandlers;
using Microsoft.Bot.Builder.Expressions.Parser;

namespace Microsoft.Bot.Builder.Dialogs.Adaptive.Selectors
{
    /// <summary>
    /// Select all rules which evaluate to true.
    /// </summary>
    public class TrueSelector : ITriggerSelector
    {
        private List<TriggerHandler> _triggerHandlers;
        private bool _evaluate;

        public void Initialize(IEnumerable<TriggerHandler> triggerHandlers, bool evaluate = true)
        {
            _triggerHandlers = triggerHandlers.ToList();
            _evaluate = evaluate;
        }

        public Task<IReadOnlyList<IOnEvent>> Select(SequenceContext context, CancellationToken cancel = default(CancellationToken))
        {
<<<<<<< HEAD
            var candidates = _rules;
            if (_evaluate)
=======
            var candidates = new List<int>();
            var parser = _evaluate ? new ExpressionEngine() : null;
            for (var i = 0; i < _triggerHandlers.Count; ++i)
>>>>>>> 1aec3a88
            {
                var parser = new ExpressionEngine();
                candidates = new List<IOnEvent>();
                foreach (var rule in _rules)
                {
<<<<<<< HEAD
                    var expression = rule.GetExpression(parser);
=======
                    var triggerHandler = _triggerHandlers[i];
                    var expression = triggerHandler.GetExpression(parser);
>>>>>>> 1aec3a88
                    var (value, error) = expression.TryEvaluate(context.State);
                    var result = error == null && (bool)value;
                    if (result == true)
                    {
                        candidates.Add(rule);
                    }
                }
            }

            return Task.FromResult((IReadOnlyList<IOnEvent>)candidates);
        }
    }
}<|MERGE_RESOLUTION|>--- conflicted
+++ resolved
@@ -23,25 +23,14 @@
 
         public Task<IReadOnlyList<IOnEvent>> Select(SequenceContext context, CancellationToken cancel = default(CancellationToken))
         {
-<<<<<<< HEAD
             var candidates = _rules;
             if (_evaluate)
-=======
-            var candidates = new List<int>();
-            var parser = _evaluate ? new ExpressionEngine() : null;
-            for (var i = 0; i < _triggerHandlers.Count; ++i)
->>>>>>> 1aec3a88
             {
                 var parser = new ExpressionEngine();
                 candidates = new List<IOnEvent>();
                 foreach (var rule in _rules)
                 {
-<<<<<<< HEAD
                     var expression = rule.GetExpression(parser);
-=======
-                    var triggerHandler = _triggerHandlers[i];
-                    var expression = triggerHandler.GetExpression(parser);
->>>>>>> 1aec3a88
                     var (value, error) = expression.TryEvaluate(context.State);
                     var result = error == null && (bool)value;
                     if (result == true)
