﻿<Project Sdk="Microsoft.NET.Sdk">
  <PropertyGroup>
    <Version Condition=" '$(PackageVersion)' == '' ">4.0.0-local</Version>
    <Version Condition=" '$(PackageVersion)' != '' ">$(PackageVersion)</Version>
    <PackageVersion Condition=" '$(PackageVersion)' == '' ">4.0.0-local</PackageVersion>
    <PackageVersion Condition=" '$(PackageVersion)' != '' ">$(PackageVersion)</PackageVersion>
    <Configurations>Debug;Release;Debug - NuGet Packages</Configurations>
  </PropertyGroup>

  <PropertyGroup Condition=" '$(Configuration)|$(Platform)' == 'Release|AnyCPU' ">
    <SignAssembly>true</SignAssembly>
    <DelaySign>true</DelaySign>
    <AssemblyOriginatorKeyFile>..\..\build\35MSSharedLib1024.snk</AssemblyOriginatorKeyFile>
    <GeneratePackageOnBuild>true</GeneratePackageOnBuild>
    <DocumentationFile>bin\$(Configuration)\netstandard2.0\Microsoft.Bot.Builder.AI.Luis.xml</DocumentationFile>
  </PropertyGroup>

  <PropertyGroup>
    <TargetFramework>netstandard2.0</TargetFramework>
    <PackageId>Microsoft.Bot.Builder.AI.Luis</PackageId>
    <Description>LUIS Middleware and Recognizers for the Microsoft Bot Builder SDK</Description>
    <Summary>This library implements C# classes for building bots using LUIS.</Summary>
  </PropertyGroup>

<<<<<<< HEAD
	<PropertyGroup Condition=" '$(Configuration)|$(Platform)' == 'Debug|AnyCPU' ">
	  <DelaySign>false</DelaySign>
	</PropertyGroup>
	<PropertyGroup Condition=" '$(Configuration)|$(Platform)' == 'Debug - NuGet Packages|AnyCPU' ">
	  <DelaySign>false</DelaySign>
	</PropertyGroup>
	<ItemGroup>
		<PackageReference Include="AsyncUsageAnalyzers" Version="1.0.0-alpha003" PrivateAssets="all" />
		<PackageReference Include="Microsoft.Azure.CognitiveServices.Language.LUIS.Runtime" Version="2.1.0" />
		<PackageReference Include="Microsoft.Bot.Builder" Condition=" '$(PackageVersion)' == '' " Version="4.0.0-local" />
		<PackageReference Include="Microsoft.Bot.Builder" Condition=" '$(PackageVersion)' != '' " Version="$(PackageVersion)" />
		<PackageReference Include="Microsoft.Bot.Configuration" Condition=" '$(PackageVersion)' == '' " Version="4.0.0-local" />
		<PackageReference Include="Microsoft.Bot.Configuration" Condition=" '$(PackageVersion)' != '' " Version="$(PackageVersion)" />
		<PackageReference Include="Newtonsoft.Json" Version="10.0.3" />
		<PackageReference Include="SourceLink.Create.CommandLine" Version="2.8.3" />
	</ItemGroup>
=======
  <ItemGroup>
    <Content Include="**/*.dialog" />
    <Content Include="**/*.lg" />
    <Content Include="**/*.lu" />
    <Content Include="**/*.schema" />
  </ItemGroup>

  <ItemGroup>
    <PackageReference Include="AsyncUsageAnalyzers" Version="1.0.0-alpha003" PrivateAssets="all" />
    <PackageReference Include="Microsoft.Azure.CognitiveServices.Language.LUIS.Runtime" Version="2.1.0" />
    <PackageReference Include="Microsoft.Bot.Builder" Condition=" '$(PackageVersion)' == '' " Version="4.0.0-local" />
    <PackageReference Include="Microsoft.Bot.Builder" Condition=" '$(PackageVersion)' != '' " Version="$(PackageVersion)" />
    <PackageReference Include="Microsoft.Bot.Configuration" Condition=" '$(PackageVersion)' == '' " Version="4.0.0-local" />
    <PackageReference Include="Microsoft.Bot.Configuration" Condition=" '$(PackageVersion)' != '' " Version="$(PackageVersion)" />
    <PackageReference Include="Newtonsoft.Json" Version="10.0.3" />
    <PackageReference Include="SourceLink.Create.CommandLine" Version="2.8.3" />
  </ItemGroup>
>>>>>>> 29fa7b9e
  <ItemGroup>
    <ProjectReference Include="..\Microsoft.Bot.Builder\Microsoft.Bot.Builder.csproj" />
    <ProjectReference Include="..\Microsoft.Bot.Configuration\Microsoft.Bot.Configuration.csproj" />
  </ItemGroup>
</Project><|MERGE_RESOLUTION|>--- conflicted
+++ resolved
@@ -22,24 +22,6 @@
     <Summary>This library implements C# classes for building bots using LUIS.</Summary>
   </PropertyGroup>
 
-<<<<<<< HEAD
-	<PropertyGroup Condition=" '$(Configuration)|$(Platform)' == 'Debug|AnyCPU' ">
-	  <DelaySign>false</DelaySign>
-	</PropertyGroup>
-	<PropertyGroup Condition=" '$(Configuration)|$(Platform)' == 'Debug - NuGet Packages|AnyCPU' ">
-	  <DelaySign>false</DelaySign>
-	</PropertyGroup>
-	<ItemGroup>
-		<PackageReference Include="AsyncUsageAnalyzers" Version="1.0.0-alpha003" PrivateAssets="all" />
-		<PackageReference Include="Microsoft.Azure.CognitiveServices.Language.LUIS.Runtime" Version="2.1.0" />
-		<PackageReference Include="Microsoft.Bot.Builder" Condition=" '$(PackageVersion)' == '' " Version="4.0.0-local" />
-		<PackageReference Include="Microsoft.Bot.Builder" Condition=" '$(PackageVersion)' != '' " Version="$(PackageVersion)" />
-		<PackageReference Include="Microsoft.Bot.Configuration" Condition=" '$(PackageVersion)' == '' " Version="4.0.0-local" />
-		<PackageReference Include="Microsoft.Bot.Configuration" Condition=" '$(PackageVersion)' != '' " Version="$(PackageVersion)" />
-		<PackageReference Include="Newtonsoft.Json" Version="10.0.3" />
-		<PackageReference Include="SourceLink.Create.CommandLine" Version="2.8.3" />
-	</ItemGroup>
-=======
   <ItemGroup>
     <Content Include="**/*.dialog" />
     <Content Include="**/*.lg" />
@@ -57,7 +39,6 @@
     <PackageReference Include="Newtonsoft.Json" Version="10.0.3" />
     <PackageReference Include="SourceLink.Create.CommandLine" Version="2.8.3" />
   </ItemGroup>
->>>>>>> 29fa7b9e
   <ItemGroup>
     <ProjectReference Include="..\Microsoft.Bot.Builder\Microsoft.Bot.Builder.csproj" />
     <ProjectReference Include="..\Microsoft.Bot.Configuration\Microsoft.Bot.Configuration.csproj" />
