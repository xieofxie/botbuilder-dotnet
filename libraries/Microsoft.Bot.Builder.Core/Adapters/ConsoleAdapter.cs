--- conflicted
+++ resolved
@@ -45,11 +45,7 @@
             }
         }
 
-<<<<<<< HEAD
-        public override async Task SendActivities(IBotContext context, IEnumerable<Activity> activities)
-=======
         public override async Task SendActivity(IBotContext context, params Activity[] activities)
->>>>>>> 716b0d57
         {
             foreach (var activity in activities)
             {
@@ -89,11 +85,7 @@
             throw new NotImplementedException();
         }
 
-<<<<<<< HEAD
-        public override Task DeleteActivity(IBotContext context, string conversationId, string activityId)
-=======
         public override Task DeleteActivity(IBotContext context, ConversationReference reference)
->>>>>>> 716b0d57
         {
             throw new NotImplementedException();
         }
