﻿// Copyright (c) Microsoft Corporation. All rights reserved.
// Licensed under the MIT License.

using System;
using System.Collections.Generic;
using System.Linq;
using System.Text.RegularExpressions;
using Antlr4.Runtime;
using Antlr4.Runtime.Misc;
using Antlr4.Runtime.Tree;

namespace Microsoft.Bot.Builder.Expressions.Parser
{
    /// <summary>
    /// Parser to turn strings into an <see cref="Expression"/>.
    /// </summary>
    public class ExpressionEngine : IExpressionParser
    {
        private static readonly Dictionary<string, string> ShorthandFunctionMap = new Dictionary<string, string>()
        {
            { "#", ExpressionType.Intent },
<<<<<<< HEAD
            { "@", ExpressionType.Entity },
            { "$", ExpressionType.Dialog },
            { "^", ExpressionType.Callstack },
            { "%", ExpressionType.Option },
            { "~", ExpressionType.Instance },
=======
            { "@", ExpressionType.SimpleEntity },
            { "@@", ExpressionType.Entity },
            { "$", ExpressionType.Title },
            { "%", ExpressionType.Instance },
            { "^", ExpressionType.Option },
>>>>>>> d47851a7
        };

        private readonly EvaluatorLookup _lookup;

        /// <summary>
        /// Initializes a new instance of the <see cref="ExpressionEngine"/> class.
        /// Constructor.
        /// </summary>
        /// <param name="lookup">If present delegate to lookup evaluation information from type string.</param>
        public ExpressionEngine(EvaluatorLookup lookup = null)
        {
            _lookup = lookup ?? BuiltInFunctions.Lookup;
        }

        /// <summary>
        /// Parse the input into an expression.
        /// </summary>
        /// <param name="expression">Expression to parse.</param>
        /// <returns>Expresion tree.</returns>
        public Expression Parse(string expression) => new ExpressionTransformer(_lookup).Transform(AntlrParse(expression));

        protected static IParseTree AntlrParse(string expression)
        {
            var inputStream = new AntlrInputStream(expression);
            var lexer = new ExpressionLexer(inputStream);
            var tokenStream = new CommonTokenStream(lexer);
            var parser = new ExpressionParser(tokenStream);
            parser.RemoveErrorListeners();
            parser.AddErrorListener(ErrorListener.Instance);
            parser.BuildParseTree = true;
            return parser.expression();
        }

        private class ExpressionTransformer : ExpressionBaseVisitor<Expression>
        {
            private readonly EvaluatorLookup _lookup;

            public ExpressionTransformer(EvaluatorLookup lookup)
            {
                _lookup = lookup;
            }

            public Expression Transform(IParseTree context) => Visit(context);

            public override Expression VisitUnaryOpExp([NotNull] ExpressionParser.UnaryOpExpContext context)
            {
                var unaryOperationName = context.GetChild(0).GetText();
                var operand = Visit(context.expression());
                if (unaryOperationName == ExpressionType.Subtract
                    || unaryOperationName == ExpressionType.Add)
                {
                    return MakeExpression(unaryOperationName, new Constant(0), operand);
                }

                return MakeExpression(unaryOperationName, operand);
            }

            public override Expression VisitBinaryOpExp([NotNull] ExpressionParser.BinaryOpExpContext context)
            {
                var binaryOperationName = context.GetChild(1).GetText();
                var left = Visit(context.expression(0));
                var right = Visit(context.expression(1));
                return MakeExpression(binaryOperationName, left, right);
            }

            public override Expression VisitShortHandExp([NotNull] ExpressionParser.ShortHandExpContext context)
            {
                var prefix = context.GetChild(0).GetText();
                if (!ShorthandFunctionMap.ContainsKey(prefix))
                {
                    throw new Exception($"{prefix} is not a shorthand");
                }

                var functionName = ShorthandFunctionMap[prefix];

                return MakeExpression(functionName, Expression.ConstantExpression(context.IDENTIFIER().GetText()));
            }

            public override Expression VisitFuncInvokeExp([NotNull] ExpressionParser.FuncInvokeExpContext context)
            {
                var parameters = ProcessArgsList(context.argsList()).ToList();

                // Current only IdAtom is supported as function name
                if (context.primaryExpression() is ExpressionParser.IdAtomContext functionNameItem)
                {
                    var functionName = functionNameItem.GetText();
                    return MakeExpression(functionName, parameters.ToArray());
                }

                throw new Exception($"This format is wrong in expression '{context.GetText()}'");
            }

            public override Expression VisitIdAtom([NotNull] ExpressionParser.IdAtomContext context)
            {
                Expression result;
                var symbol = context.GetText();
                if (symbol == "false")
                {
                    result = Expression.ConstantExpression(false);
                }
                else if (symbol == "true")
                {
                    result = Expression.ConstantExpression(true);
                }
                else if (symbol == "null")
                {
                    result = Expression.ConstantExpression(null);
                }
                else
                {
                    result = MakeExpression(ExpressionType.Accessor, Expression.ConstantExpression(symbol));
                }

                return result;
            }

            public override Expression VisitIndexAccessExp([NotNull] ExpressionParser.IndexAccessExpContext context)
            {
                var instance = Visit(context.primaryExpression());
                var index = Visit(context.expression());
                return MakeExpression(ExpressionType.Element, instance, index);
            }

            public override Expression VisitMemberAccessExp([NotNull] ExpressionParser.MemberAccessExpContext context)
            {
                var instance = Visit(context.primaryExpression());
                var property = context.IDENTIFIER().GetText();
                return MakeExpression(ExpressionType.Accessor, Expression.ConstantExpression(property), instance);
            }

            public override Expression VisitNumericAtom([NotNull] ExpressionParser.NumericAtomContext context)
            {
                if (int.TryParse(context.GetText(), out var intValue))
                {
                    return Expression.ConstantExpression(intValue);
                }

                if (double.TryParse(context.GetText(), out var doubleValue))
                {
                    return Expression.ConstantExpression(doubleValue);
                }

                throw new Exception($"{context.GetText()} is not a number in expression '{context.GetText()}'");
            }

            public override Expression VisitParenthesisExp([NotNull] ExpressionParser.ParenthesisExpContext context) => Visit(context.expression());

            public override Expression VisitStringAtom([NotNull] ExpressionParser.StringAtomContext context)
            {
                var text = context.GetText();
                if (text.StartsWith("'"))
                {
                    return Expression.ConstantExpression(Regex.Unescape(text.Trim('\'')));
                }
                else
                {
                    // start with "
                    return Expression.ConstantExpression(Regex.Unescape(text.Trim('"')));
                }
            }

            private Expression MakeExpression(string type, params Expression[] children)
                => Expression.MakeExpression(_lookup(type), children);

            private IEnumerable<Expression> ProcessArgsList(ExpressionParser.ArgsListContext context)
            {
                if (context != null)
                {
                    foreach (var expression in context.expression())
                    {
                        yield return Visit(expression);
                    }
                }
            }
        }
    }
}<|MERGE_RESOLUTION|>--- conflicted
+++ resolved
@@ -19,19 +19,12 @@
         private static readonly Dictionary<string, string> ShorthandFunctionMap = new Dictionary<string, string>()
         {
             { "#", ExpressionType.Intent },
-<<<<<<< HEAD
             { "@", ExpressionType.Entity },
+            { "@@", ExpressionType.Entity }
             { "$", ExpressionType.Dialog },
             { "^", ExpressionType.Callstack },
             { "%", ExpressionType.Option },
             { "~", ExpressionType.Instance },
-=======
-            { "@", ExpressionType.SimpleEntity },
-            { "@@", ExpressionType.Entity },
-            { "$", ExpressionType.Title },
-            { "%", ExpressionType.Instance },
-            { "^", ExpressionType.Option },
->>>>>>> d47851a7
         };
 
         private readonly EvaluatorLookup _lookup;
