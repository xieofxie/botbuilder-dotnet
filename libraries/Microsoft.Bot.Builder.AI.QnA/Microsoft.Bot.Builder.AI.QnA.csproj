﻿<Project Sdk="Microsoft.NET.Sdk">
  <PropertyGroup>
    <Version Condition=" '$(PackageVersion)' == '' ">4.0.0-local</Version>
    <Version Condition=" '$(PackageVersion)' != '' ">$(PackageVersion)</Version>
    <PackageVersion Condition=" '$(PackageVersion)' == '' ">4.0.0-local</PackageVersion>
    <PackageVersion Condition=" '$(PackageVersion)' != '' ">$(PackageVersion)</PackageVersion>
    <Configurations>Debug;Release;Debug - NuGet Packages</Configurations>
  </PropertyGroup>

  <PropertyGroup Condition=" '$(Configuration)|$(Platform)' == 'Release|AnyCPU' ">
    <SignAssembly>true</SignAssembly>
    <DelaySign>true</DelaySign>
    <AssemblyOriginatorKeyFile>..\..\build\35MSSharedLib1024.snk</AssemblyOriginatorKeyFile>
    <GeneratePackageOnBuild>true</GeneratePackageOnBuild>
    <DocumentationFile>bin\$(Configuration)\netstandard2.0\Microsoft.Bot.Builder.AI.QnA.xml</DocumentationFile>
  </PropertyGroup>

  <PropertyGroup>
    <TargetFramework>netstandard2.0</TargetFramework>
    <Description>Classes for using QnA Maker Cognitive Service on the Microsoft Bot Builder SDK</Description>
    <Summary>This library implements C# classes for building bots using Microsoft Cognitive services.</Summary>
  </PropertyGroup>

<<<<<<< HEAD
  <PropertyGroup Condition=" '$(Configuration)|$(Platform)' == 'Debug|AnyCPU' ">
    <DelaySign>false</DelaySign>
  </PropertyGroup>
  <PropertyGroup Condition=" '$(Configuration)|$(Platform)' == 'Debug - NuGet Packages|AnyCPU' ">
    <DelaySign>false</DelaySign>
  </PropertyGroup>
	<ItemGroup>
	  <None Remove="Microsoft.QnAMakerDialog.schema" />
	</ItemGroup>

	<ItemGroup>
	  <Content Include="Microsoft.QnAMakerDialog.schema" />
	</ItemGroup>
=======
  <ItemGroup>
    <Content Include="**/*.dialog" />
    <Content Include="**/*.lg" />
    <Content Include="**/*.lu" />
    <Content Include="**/*.schema" />
  </ItemGroup>
>>>>>>> 29fa7b9e

  <ItemGroup>
    <PackageReference Include="AsyncUsageAnalyzers" Version="1.0.0-alpha003" PrivateAssets="all" />
    <PackageReference Include="Microsoft.Bot.Builder" Condition=" '$(PackageVersion)' == '' " Version="4.0.0-local" />
    <PackageReference Include="Microsoft.Bot.Builder" Condition=" '$(PackageVersion)' != '' " Version="$(PackageVersion)" />
    <PackageReference Include="Microsoft.Bot.Configuration" Condition=" '$(PackageVersion)' == '' " Version="4.0.0-local" />
    <PackageReference Include="Microsoft.Bot.Configuration" Condition=" '$(PackageVersion)' != '' " Version="$(PackageVersion)" />
    <PackageReference Include="SourceLink.Create.CommandLine" Version="2.8.3" />
  </ItemGroup>

  <ItemGroup>
		<ProjectReference Include="..\Microsoft.Bot.Builder.Dialogs.Adaptive\Microsoft.Bot.Builder.Dialogs.Adaptive.csproj" />
		<ProjectReference Include="..\Microsoft.Bot.Builder.Dialogs\Microsoft.Bot.Builder.Dialogs.csproj" />
		<ProjectReference Include="..\Microsoft.Bot.Builder\Microsoft.Bot.Builder.csproj" />
		<ProjectReference Include="..\Microsoft.Bot.Configuration\Microsoft.Bot.Configuration.csproj" />
	</ItemGroup>
</Project><|MERGE_RESOLUTION|>--- conflicted
+++ resolved
@@ -21,28 +21,12 @@
     <Summary>This library implements C# classes for building bots using Microsoft Cognitive services.</Summary>
   </PropertyGroup>
 
-<<<<<<< HEAD
-  <PropertyGroup Condition=" '$(Configuration)|$(Platform)' == 'Debug|AnyCPU' ">
-    <DelaySign>false</DelaySign>
-  </PropertyGroup>
-  <PropertyGroup Condition=" '$(Configuration)|$(Platform)' == 'Debug - NuGet Packages|AnyCPU' ">
-    <DelaySign>false</DelaySign>
-  </PropertyGroup>
-	<ItemGroup>
-	  <None Remove="Microsoft.QnAMakerDialog.schema" />
-	</ItemGroup>
-
-	<ItemGroup>
-	  <Content Include="Microsoft.QnAMakerDialog.schema" />
-	</ItemGroup>
-=======
   <ItemGroup>
     <Content Include="**/*.dialog" />
     <Content Include="**/*.lg" />
     <Content Include="**/*.lu" />
     <Content Include="**/*.schema" />
   </ItemGroup>
->>>>>>> 29fa7b9e
 
   <ItemGroup>
     <PackageReference Include="AsyncUsageAnalyzers" Version="1.0.0-alpha003" PrivateAssets="all" />
