--- conflicted
+++ resolved
@@ -8,11 +8,7 @@
 namespace Microsoft.Bot.Builder.Dialogs.Adaptive.Testing.UserTokenMocks
 {
     /// <summary>
-<<<<<<< HEAD
-    /// Basic way to mock one or more user tokens.
-=======
-    /// Mock UserToken with juse user id and token.
->>>>>>> b17b1009
+    /// Mock UserToken with user id and token.
     /// </summary>
     public class UserTokenBasicMock : UserTokenMock
     {
