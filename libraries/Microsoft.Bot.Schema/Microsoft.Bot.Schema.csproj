﻿<Project Sdk="Microsoft.NET.Sdk">
	<PropertyGroup>
<<<<<<< HEAD
    <Version Condition=" '$(PackageVersion)' == '' ">4.5.0-local</Version>
    <Version Condition=" '$(PackageVersion)' != '' ">$(PackageVersion)</Version>
    <PackageVersion Condition=" '$(PackageVersion)' == '' ">4.5.0-local</PackageVersion>
    <PackageVersion Condition=" '$(PackageVersion)' != '' ">$(PackageVersion)</PackageVersion>
    <Configurations>Debug;Release;Documentation;Debug - NuGet Packages;</Configurations>
=======
		<Version Condition=" '$(PackageVersion)' == '' ">4.0.0-local</Version>
		<Version Condition=" '$(PackageVersion)' != '' ">$(PackageVersion)</Version>
		<PackageVersion Condition=" '$(PackageVersion)' == '' ">4.0.0-local</PackageVersion>
		<PackageVersion Condition=" '$(PackageVersion)' != '' ">$(PackageVersion)</PackageVersion>
		<Configurations>Debug;Release;Debug - NuGet Packages</Configurations>
>>>>>>> 71a95281
	</PropertyGroup>

	<PropertyGroup Condition=" '$(Configuration)|$(Platform)' == 'Release|AnyCPU' ">
		<SignAssembly>true</SignAssembly>
		<DelaySign>true</DelaySign>
		<AssemblyOriginatorKeyFile>..\..\build\35MSSharedLib1024.snk</AssemblyOriginatorKeyFile>
		<GeneratePackageOnBuild>true</GeneratePackageOnBuild>
		<DocumentationFile>bin\$(Configuration)\netstandard2.0\Microsoft.Bot.Schema.xml</DocumentationFile>
	</PropertyGroup>

	<PropertyGroup>
		<TargetFramework>netstandard2.0</TargetFramework>		
		<Description>This library implements C# schema classes for using the Bot Framework.</Description>
		<Summary>This library implements C# schema classes for using the Bot Framework.</Summary>
	</PropertyGroup>

  <PropertyGroup>
    <NoWarn>$(NoWarn);CS0108</NoWarn>
  </PropertyGroup>

	<ItemGroup>
		<PackageReference Include="Newtonsoft.Json" Version="10.0.3" />
		<PackageReference Include="SourceLink.Create.CommandLine" Version="2.8.3" />
	</ItemGroup>
</Project><|MERGE_RESOLUTION|>--- conflicted
+++ resolved
@@ -1,18 +1,10 @@
 ﻿<Project Sdk="Microsoft.NET.Sdk">
 	<PropertyGroup>
-<<<<<<< HEAD
-    <Version Condition=" '$(PackageVersion)' == '' ">4.5.0-local</Version>
-    <Version Condition=" '$(PackageVersion)' != '' ">$(PackageVersion)</Version>
-    <PackageVersion Condition=" '$(PackageVersion)' == '' ">4.5.0-local</PackageVersion>
-    <PackageVersion Condition=" '$(PackageVersion)' != '' ">$(PackageVersion)</PackageVersion>
-    <Configurations>Debug;Release;Documentation;Debug - NuGet Packages;</Configurations>
-=======
 		<Version Condition=" '$(PackageVersion)' == '' ">4.0.0-local</Version>
 		<Version Condition=" '$(PackageVersion)' != '' ">$(PackageVersion)</Version>
 		<PackageVersion Condition=" '$(PackageVersion)' == '' ">4.0.0-local</PackageVersion>
 		<PackageVersion Condition=" '$(PackageVersion)' != '' ">$(PackageVersion)</PackageVersion>
 		<Configurations>Debug;Release;Debug - NuGet Packages</Configurations>
->>>>>>> 71a95281
 	</PropertyGroup>
 
 	<PropertyGroup Condition=" '$(Configuration)|$(Platform)' == 'Release|AnyCPU' ">
