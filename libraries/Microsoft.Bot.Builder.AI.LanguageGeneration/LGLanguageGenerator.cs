﻿using System;
using System.Collections.Generic;
using System.Globalization;
using System.Linq;
using System.Text;
using System.Threading.Tasks;
using Microsoft.Bot.Builder.Dialogs;
using Microsoft.Bot.Builder.Dialogs.Composition.Resources;

namespace Microsoft.Bot.Builder.AI.LanguageGeneration
{
    public class LGLanguageGenerator : ILanguageGenerator
    {
        private Dictionary<string, TemplateEngine> engines;
        private BotResourceManager resourceManager;

        public LGLanguageGenerator(BotResourceManager resourceManager, IDictionary<string, string[]> fallbackPolicies = null)
        {
            this.resourceManager = resourceManager;
            this.LanguageFallbackPolicies = fallbackPolicies ?? getDefaultLanguageFallbackPolicies();
        }

        /// <summary>
        /// This allows you to specify per language the fallback policies you want
        /// </summary>
        public IDictionary<string, string[]> LanguageFallbackPolicies { get; set; }

        public async Task LoadResources(bool force = false)
        {
            if (force || this.engines == null)
            {
                var engs = new Dictionary<string, TemplateEngine>(StringComparer.CurrentCultureIgnoreCase);

                var lgs = await this.resourceManager.GetResources("lg");
                var getResourceTasks = lgs.Select(resource => resource.GetTextAsync());
                await Task.WhenAll(getResourceTasks).ConfigureAwait(false);

                Dictionary<string, StringBuilder> languageResources = new Dictionary<string, StringBuilder>();
                foreach (var result in getResourceTasks.Select(task => task.Result))
                {
                    var lgText = result;
                    // get lang (HACK)
                    var iEnd = lgText.IndexOf("\r\n");
                    var firstLine = (iEnd > 0) ? lgText.Substring(0, iEnd) : lgText;

                    string lang = String.Empty;
                    iEnd = firstLine.IndexOf("]");
                    if (iEnd > 0)
                    {
                        lang = firstLine.Substring(0, iEnd).Trim('[', ']').ToLower();
                        if (!LanguageFallbackPolicies.ContainsKey(lang))
                        {
                            lang = String.Empty;
                        }
                        lgText = lgText.Substring(iEnd);
                    }

                    StringBuilder sb;
                    if (!languageResources.TryGetValue(lang, out sb))
                    {
                        sb = new StringBuilder();
                        languageResources.Add(lang, sb);
                    }

                    // add in the lg file text
                    sb.AppendLine(lgText);
                }

                foreach (var lang in languageResources.Keys)
                {
                    engs.Add(lang, TemplateEngine.FromText(languageResources[lang].ToString()));
                }

                if (!engs.ContainsKey(""))
                {
                    engs.Add(string.Empty, TemplateEngine.FromText(" "));
                }

                this.engines = engs;
            }
        }

        public async Task<string> Generate(string targetLocale, string inlineTemplate = null, string id = null, object data = null, string[] types = null, string[] tags = null, Func<string, object, object> valueBinder = null)
        {
            await LoadResources().ConfigureAwait(false);

            // see if we have any locales that match
            targetLocale = targetLocale?.ToLower() ?? string.Empty;
            var languagePolicy = new string[] { String.Empty };
            if (!this.LanguageFallbackPolicies.TryGetValue(targetLocale, out languagePolicy))
            {
                if (!this.LanguageFallbackPolicies.TryGetValue(String.Empty, out languagePolicy))
                {
                    return null;
                }
            }

            foreach (var locale in languagePolicy)
            {
                if (this.engines.TryGetValue(locale, out TemplateEngine engine))
                {
                    var lgResult = BindToTemplate(engine, inlineTemplate, id, data, types, tags, valueBinder);
                    if (lgResult != null)
                    {
                        return lgResult;
                    }
                }
            }
            return null;
        }


        private string BindToTemplate(TemplateEngine engine, string inline, string id, object data, string[] types, string[] tags, Func<string, object, object> valueBinder)
        {
            string result;
            if (!String.IsNullOrEmpty(inline))
            {
                // do inline evaluation first
                return this.TryEvaluate(engine, inline, data, valueBinder);
            }
            else if (!String.IsNullOrEmpty(id))
            {
                // try each combination of tags+type+id
                if (tags != null && types != null)
                {
                    foreach (var tag in tags)
                    {
                        foreach (var type in types)
                        {
                            result = this.TryEvaluate(engine, $"[{tag}-{type}-{id}]", data, valueBinder);
                            if (result != null)
                                return result;
                        }
                    }
                }

                // try each combination of types+id
                if (types != null)
                {
                    foreach (var type in types)
                    {
                        result = this.TryEvaluate(engine, $"[{type}-{id}]", data, valueBinder);
                        if (result != null)
                            return result;
                    }
                }

                // try each combination of tags+id
                if (tags != null)
                {
                    foreach (var tag in tags)
                    {
                        result = this.TryEvaluate(engine, $"[{tag}-{id}]", data, valueBinder);
                        if (result != null)
                            return result;
                    }
                }

                // try exact match on id 
                result = this.TryEvaluate(engine, $"[{id}]", data, valueBinder);
                if (result != null)
                    return result;

                return null;
            }
            throw new ArgumentException("One of Inline or Id needs to be set");
        }

        private string TryEvaluate(TemplateEngine engine, string text, object data, Func<string, object, object> valueBinder)
        {
            try
            {
                // do inline evaluation first
<<<<<<< HEAD
                return engine.EvaluateInline(text, data);
=======
                return engine.Evaluate(text, data, valueBinder != null ? new FuncParameterGetValue(valueBinder) : null, null);
>>>>>>> 169d8e4c
            }
            catch (Exception)
            {
                return null;
            }
        }

        private Dictionary<string, string[]> getDefaultLanguageFallbackPolicies()
        {
            var cultureCodes = CultureInfo.GetCultures(CultureTypes.AllCultures).Select(c => c.IetfLanguageTag.ToLower()).ToList();
            Dictionary<string, string[]> policies = new Dictionary<string, string[]>();
            foreach (var language in cultureCodes.Distinct())
            {
                var lang = language.ToLower();
                var fallback = new List<string>();
                while (!String.IsNullOrEmpty(lang))
                {
                    fallback.Add(lang);

                    int iPos = lang.LastIndexOf("-");
                    if (iPos > 0)
                    {
                        lang = lang.Substring(0, iPos);
                    }
                    else
                        break;
                }
                fallback.Add(String.Empty);
                policies.Add(language, fallback.ToArray());
            }
            return policies;
        }
    }
}
/*
 {
  "": [
    ""
  ],
  "aa": [
    "aa",
    ""
  ],
  "aa-dj": [
    "aa-dj",
    "aa",
    ""
  ],
  "aa-er": [
    "aa-er",
    "aa",
    ""
  ],
  "aa-et": [
    "aa-et",
    "aa",
    ""
  ],
  "af": [
    "af",
    ""
  ],
  "af-na": [
    "af-na",
    "af",
    ""
  ],
  "af-za": [
    "af-za",
    "af",
    ""
  ],
  "agq": [
    "agq",
    ""
  ],
  "agq-cm": [
    "agq-cm",
    "agq",
    ""
  ],
  "ak": [
    "ak",
    ""
  ],
  "ak-gh": [
    "ak-gh",
    "ak",
    ""
  ],
  "am": [
    "am",
    ""
  ],
  "am-et": [
    "am-et",
    "am",
    ""
  ],
  "ar": [
    "ar",
    ""
  ],
  "ar-001": [
    "ar-001",
    "ar",
    ""
  ],
  "ar-ae": [
    "ar-ae",
    "ar",
    ""
  ],
  "ar-bh": [
    "ar-bh",
    "ar",
    ""
  ],
  "ar-dj": [
    "ar-dj",
    "ar",
    ""
  ],
  "ar-dz": [
    "ar-dz",
    "ar",
    ""
  ],
  "ar-eg": [
    "ar-eg",
    "ar",
    ""
  ],
  "ar-er": [
    "ar-er",
    "ar",
    ""
  ],
  "ar-il": [
    "ar-il",
    "ar",
    ""
  ],
  "ar-iq": [
    "ar-iq",
    "ar",
    ""
  ],
  "ar-jo": [
    "ar-jo",
    "ar",
    ""
  ],
  "ar-km": [
    "ar-km",
    "ar",
    ""
  ],
  "ar-kw": [
    "ar-kw",
    "ar",
    ""
  ],
  "ar-lb": [
    "ar-lb",
    "ar",
    ""
  ],
  "ar-ly": [
    "ar-ly",
    "ar",
    ""
  ],
  "ar-ma": [
    "ar-ma",
    "ar",
    ""
  ],
  "ar-mr": [
    "ar-mr",
    "ar",
    ""
  ],
  "ar-om": [
    "ar-om",
    "ar",
    ""
  ],
  "ar-ps": [
    "ar-ps",
    "ar",
    ""
  ],
  "ar-qa": [
    "ar-qa",
    "ar",
    ""
  ],
  "ar-sa": [
    "ar-sa",
    "ar",
    ""
  ],
  "ar-sd": [
    "ar-sd",
    "ar",
    ""
  ],
  "ar-so": [
    "ar-so",
    "ar",
    ""
  ],
  "ar-ss": [
    "ar-ss",
    "ar",
    ""
  ],
  "ar-sy": [
    "ar-sy",
    "ar",
    ""
  ],
  "ar-td": [
    "ar-td",
    "ar",
    ""
  ],
  "ar-tn": [
    "ar-tn",
    "ar",
    ""
  ],
  "ar-ye": [
    "ar-ye",
    "ar",
    ""
  ],
  "arn": [
    "arn",
    ""
  ],
  "arn-cl": [
    "arn-cl",
    "arn",
    ""
  ],
  "as": [
    "as",
    ""
  ],
  "as-in": [
    "as-in",
    "as",
    ""
  ],
  "asa": [
    "asa",
    ""
  ],
  "asa-tz": [
    "asa-tz",
    "asa",
    ""
  ],
  "ast": [
    "ast",
    ""
  ],
  "ast-es": [
    "ast-es",
    "ast",
    ""
  ],
  "az": [
    "az",
    ""
  ],
  "az-cyrl": [
    "az-cyrl",
    "az",
    ""
  ],
  "az-cyrl-az": [
    "az-cyrl-az",
    "az-cyrl",
    "az",
    ""
  ],
  "az-latn": [
    "az-latn",
    "az",
    ""
  ],
  "az-latn-az": [
    "az-latn-az",
    "az-latn",
    "az",
    ""
  ],
  "ba": [
    "ba",
    ""
  ],
  "ba-ru": [
    "ba-ru",
    "ba",
    ""
  ],
  "bas": [
    "bas",
    ""
  ],
  "bas-cm": [
    "bas-cm",
    "bas",
    ""
  ],
  "be": [
    "be",
    ""
  ],
  "be-by": [
    "be-by",
    "be",
    ""
  ],
  "bem": [
    "bem",
    ""
  ],
  "bem-zm": [
    "bem-zm",
    "bem",
    ""
  ],
  "bez": [
    "bez",
    ""
  ],
  "bez-tz": [
    "bez-tz",
    "bez",
    ""
  ],
  "bg": [
    "bg",
    ""
  ],
  "bg-bg": [
    "bg-bg",
    "bg",
    ""
  ],
  "bin": [
    "bin",
    ""
  ],
  "bin-ng": [
    "bin-ng",
    "bin",
    ""
  ],
  "bm": [
    "bm",
    ""
  ],
  "bm-latn": [
    "bm-latn",
    "bm",
    ""
  ],
  "bm-latn-ml": [
    "bm-latn-ml",
    "bm-latn",
    "bm",
    ""
  ],
  "bn": [
    "bn",
    ""
  ],
  "bn-bd": [
    "bn-bd",
    "bn",
    ""
  ],
  "bn-in": [
    "bn-in",
    "bn",
    ""
  ],
  "bo": [
    "bo",
    ""
  ],
  "bo-cn": [
    "bo-cn",
    "bo",
    ""
  ],
  "bo-in": [
    "bo-in",
    "bo",
    ""
  ],
  "br": [
    "br",
    ""
  ],
  "br-fr": [
    "br-fr",
    "br",
    ""
  ],
  "brx": [
    "brx",
    ""
  ],
  "brx-in": [
    "brx-in",
    "brx",
    ""
  ],
  "bs": [
    "bs",
    ""
  ],
  "bs-cyrl": [
    "bs-cyrl",
    "bs",
    ""
  ],
  "bs-cyrl-ba": [
    "bs-cyrl-ba",
    "bs-cyrl",
    "bs",
    ""
  ],
  "bs-latn": [
    "bs-latn",
    "bs",
    ""
  ],
  "bs-latn-ba": [
    "bs-latn-ba",
    "bs-latn",
    "bs",
    ""
  ],
  "byn": [
    "byn",
    ""
  ],
  "byn-er": [
    "byn-er",
    "byn",
    ""
  ],
  "ca": [
    "ca",
    ""
  ],
  "ca-ad": [
    "ca-ad",
    "ca",
    ""
  ],
  "ca-es": [
    "ca-es",
    "ca",
    ""
  ],
  "ca-es-valencia": [
    "ca-es-valencia",
    "ca-es",
    "ca",
    ""
  ],
  "ca-fr": [
    "ca-fr",
    "ca",
    ""
  ],
  "ca-it": [
    "ca-it",
    "ca",
    ""
  ],
  "ce": [
    "ce",
    ""
  ],
  "ce-ru": [
    "ce-ru",
    "ce",
    ""
  ],
  "cgg": [
    "cgg",
    ""
  ],
  "cgg-ug": [
    "cgg-ug",
    "cgg",
    ""
  ],
  "chr": [
    "chr",
    ""
  ],
  "chr-cher": [
    "chr-cher",
    "chr",
    ""
  ],
  "chr-cher-us": [
    "chr-cher-us",
    "chr-cher",
    "chr",
    ""
  ],
  "co": [
    "co",
    ""
  ],
  "co-fr": [
    "co-fr",
    "co",
    ""
  ],
  "cs": [
    "cs",
    ""
  ],
  "cs-cz": [
    "cs-cz",
    "cs",
    ""
  ],
  "cu": [
    "cu",
    ""
  ],
  "cu-ru": [
    "cu-ru",
    "cu",
    ""
  ],
  "cy": [
    "cy",
    ""
  ],
  "cy-gb": [
    "cy-gb",
    "cy",
    ""
  ],
  "da": [
    "da",
    ""
  ],
  "da-dk": [
    "da-dk",
    "da",
    ""
  ],
  "da-gl": [
    "da-gl",
    "da",
    ""
  ],
  "dav": [
    "dav",
    ""
  ],
  "dav-ke": [
    "dav-ke",
    "dav",
    ""
  ],
  "de": [
    "de",
    ""
  ],
  "de-at": [
    "de-at",
    "de",
    ""
  ],
  "de-be": [
    "de-be",
    "de",
    ""
  ],
  "de-ch": [
    "de-ch",
    "de",
    ""
  ],
  "de-de": [
    "de-de",
    "de",
    ""
  ],
  "de-it": [
    "de-it",
    "de",
    ""
  ],
  "de-li": [
    "de-li",
    "de",
    ""
  ],
  "de-lu": [
    "de-lu",
    "de",
    ""
  ],
  "dje": [
    "dje",
    ""
  ],
  "dje-ne": [
    "dje-ne",
    "dje",
    ""
  ],
  "dsb": [
    "dsb",
    ""
  ],
  "dsb-de": [
    "dsb-de",
    "dsb",
    ""
  ],
  "dua": [
    "dua",
    ""
  ],
  "dua-cm": [
    "dua-cm",
    "dua",
    ""
  ],
  "dv": [
    "dv",
    ""
  ],
  "dv-mv": [
    "dv-mv",
    "dv",
    ""
  ],
  "dyo": [
    "dyo",
    ""
  ],
  "dyo-sn": [
    "dyo-sn",
    "dyo",
    ""
  ],
  "dz": [
    "dz",
    ""
  ],
  "dz-bt": [
    "dz-bt",
    "dz",
    ""
  ],
  "ebu": [
    "ebu",
    ""
  ],
  "ebu-ke": [
    "ebu-ke",
    "ebu",
    ""
  ],
  "ee": [
    "ee",
    ""
  ],
  "ee-gh": [
    "ee-gh",
    "ee",
    ""
  ],
  "ee-tg": [
    "ee-tg",
    "ee",
    ""
  ],
  "el": [
    "el",
    ""
  ],
  "el-cy": [
    "el-cy",
    "el",
    ""
  ],
  "el-gr": [
    "el-gr",
    "el",
    ""
  ],
  "en": [
    "en",
    ""
  ],
  "en-001": [
    "en-001",
    "en",
    ""
  ],
  "en-029": [
    "en-029",
    "en",
    ""
  ],
  "en-150": [
    "en-150",
    "en",
    ""
  ],
  "en-ag": [
    "en-ag",
    "en",
    ""
  ],
  "en-ai": [
    "en-ai",
    "en",
    ""
  ],
  "en-as": [
    "en-as",
    "en",
    ""
  ],
  "en-at": [
    "en-at",
    "en",
    ""
  ],
  "en-au": [
    "en-au",
    "en",
    ""
  ],
  "en-bb": [
    "en-bb",
    "en",
    ""
  ],
  "en-be": [
    "en-be",
    "en",
    ""
  ],
  "en-bi": [
    "en-bi",
    "en",
    ""
  ],
  "en-bm": [
    "en-bm",
    "en",
    ""
  ],
  "en-bs": [
    "en-bs",
    "en",
    ""
  ],
  "en-bw": [
    "en-bw",
    "en",
    ""
  ],
  "en-bz": [
    "en-bz",
    "en",
    ""
  ],
  "en-ca": [
    "en-ca",
    "en",
    ""
  ],
  "en-cc": [
    "en-cc",
    "en",
    ""
  ],
  "en-ch": [
    "en-ch",
    "en",
    ""
  ],
  "en-ck": [
    "en-ck",
    "en",
    ""
  ],
  "en-cm": [
    "en-cm",
    "en",
    ""
  ],
  "en-cx": [
    "en-cx",
    "en",
    ""
  ],
  "en-cy": [
    "en-cy",
    "en",
    ""
  ],
  "en-de": [
    "en-de",
    "en",
    ""
  ],
  "en-dk": [
    "en-dk",
    "en",
    ""
  ],
  "en-dm": [
    "en-dm",
    "en",
    ""
  ],
  "en-er": [
    "en-er",
    "en",
    ""
  ],
  "en-fi": [
    "en-fi",
    "en",
    ""
  ],
  "en-fj": [
    "en-fj",
    "en",
    ""
  ],
  "en-fk": [
    "en-fk",
    "en",
    ""
  ],
  "en-fm": [
    "en-fm",
    "en",
    ""
  ],
  "en-gb": [
    "en-gb",
    "en",
    ""
  ],
  "en-gd": [
    "en-gd",
    "en",
    ""
  ],
  "en-gg": [
    "en-gg",
    "en",
    ""
  ],
  "en-gh": [
    "en-gh",
    "en",
    ""
  ],
  "en-gi": [
    "en-gi",
    "en",
    ""
  ],
  "en-gm": [
    "en-gm",
    "en",
    ""
  ],
  "en-gu": [
    "en-gu",
    "en",
    ""
  ],
  "en-gy": [
    "en-gy",
    "en",
    ""
  ],
  "en-hk": [
    "en-hk",
    "en",
    ""
  ],
  "en-id": [
    "en-id",
    "en",
    ""
  ],
  "en-ie": [
    "en-ie",
    "en",
    ""
  ],
  "en-il": [
    "en-il",
    "en",
    ""
  ],
  "en-im": [
    "en-im",
    "en",
    ""
  ],
  "en-in": [
    "en-in",
    "en",
    ""
  ],
  "en-io": [
    "en-io",
    "en",
    ""
  ],
  "en-je": [
    "en-je",
    "en",
    ""
  ],
  "en-jm": [
    "en-jm",
    "en",
    ""
  ],
  "en-ke": [
    "en-ke",
    "en",
    ""
  ],
  "en-ki": [
    "en-ki",
    "en",
    ""
  ],
  "en-kn": [
    "en-kn",
    "en",
    ""
  ],
  "en-ky": [
    "en-ky",
    "en",
    ""
  ],
  "en-lc": [
    "en-lc",
    "en",
    ""
  ],
  "en-lr": [
    "en-lr",
    "en",
    ""
  ],
  "en-ls": [
    "en-ls",
    "en",
    ""
  ],
  "en-mg": [
    "en-mg",
    "en",
    ""
  ],
  "en-mh": [
    "en-mh",
    "en",
    ""
  ],
  "en-mo": [
    "en-mo",
    "en",
    ""
  ],
  "en-mp": [
    "en-mp",
    "en",
    ""
  ],
  "en-ms": [
    "en-ms",
    "en",
    ""
  ],
  "en-mt": [
    "en-mt",
    "en",
    ""
  ],
  "en-mu": [
    "en-mu",
    "en",
    ""
  ],
  "en-mw": [
    "en-mw",
    "en",
    ""
  ],
  "en-my": [
    "en-my",
    "en",
    ""
  ],
  "en-na": [
    "en-na",
    "en",
    ""
  ],
  "en-nf": [
    "en-nf",
    "en",
    ""
  ],
  "en-ng": [
    "en-ng",
    "en",
    ""
  ],
  "en-nl": [
    "en-nl",
    "en",
    ""
  ],
  "en-nr": [
    "en-nr",
    "en",
    ""
  ],
  "en-nu": [
    "en-nu",
    "en",
    ""
  ],
  "en-nz": [
    "en-nz",
    "en",
    ""
  ],
  "en-pg": [
    "en-pg",
    "en",
    ""
  ],
  "en-ph": [
    "en-ph",
    "en",
    ""
  ],
  "en-pk": [
    "en-pk",
    "en",
    ""
  ],
  "en-pn": [
    "en-pn",
    "en",
    ""
  ],
  "en-pr": [
    "en-pr",
    "en",
    ""
  ],
  "en-pw": [
    "en-pw",
    "en",
    ""
  ],
  "en-rw": [
    "en-rw",
    "en",
    ""
  ],
  "en-sb": [
    "en-sb",
    "en",
    ""
  ],
  "en-sc": [
    "en-sc",
    "en",
    ""
  ],
  "en-sd": [
    "en-sd",
    "en",
    ""
  ],
  "en-se": [
    "en-se",
    "en",
    ""
  ],
  "en-sg": [
    "en-sg",
    "en",
    ""
  ],
  "en-sh": [
    "en-sh",
    "en",
    ""
  ],
  "en-si": [
    "en-si",
    "en",
    ""
  ],
  "en-sl": [
    "en-sl",
    "en",
    ""
  ],
  "en-ss": [
    "en-ss",
    "en",
    ""
  ],
  "en-sx": [
    "en-sx",
    "en",
    ""
  ],
  "en-sz": [
    "en-sz",
    "en",
    ""
  ],
  "en-tc": [
    "en-tc",
    "en",
    ""
  ],
  "en-tk": [
    "en-tk",
    "en",
    ""
  ],
  "en-to": [
    "en-to",
    "en",
    ""
  ],
  "en-tt": [
    "en-tt",
    "en",
    ""
  ],
  "en-tv": [
    "en-tv",
    "en",
    ""
  ],
  "en-tz": [
    "en-tz",
    "en",
    ""
  ],
  "en-ug": [
    "en-ug",
    "en",
    ""
  ],
  "en-um": [
    "en-um",
    "en",
    ""
  ],
  "en-us": [
    "en-us",
    "en",
    ""
  ],
  "en-vc": [
    "en-vc",
    "en",
    ""
  ],
  "en-vg": [
    "en-vg",
    "en",
    ""
  ],
  "en-vi": [
    "en-vi",
    "en",
    ""
  ],
  "en-vu": [
    "en-vu",
    "en",
    ""
  ],
  "en-ws": [
    "en-ws",
    "en",
    ""
  ],
  "en-za": [
    "en-za",
    "en",
    ""
  ],
  "en-zm": [
    "en-zm",
    "en",
    ""
  ],
  "en-zw": [
    "en-zw",
    "en",
    ""
  ],
  "eo": [
    "eo",
    ""
  ],
  "eo-001": [
    "eo-001",
    "eo",
    ""
  ],
  "es": [
    "es",
    ""
  ],
  "es-419": [
    "es-419",
    "es",
    ""
  ],
  "es-ar": [
    "es-ar",
    "es",
    ""
  ],
  "es-bo": [
    "es-bo",
    "es",
    ""
  ],
  "es-br": [
    "es-br",
    "es",
    ""
  ],
  "es-bz": [
    "es-bz",
    "es",
    ""
  ],
  "es-cl": [
    "es-cl",
    "es",
    ""
  ],
  "es-co": [
    "es-co",
    "es",
    ""
  ],
  "es-cr": [
    "es-cr",
    "es",
    ""
  ],
  "es-cu": [
    "es-cu",
    "es",
    ""
  ],
  "es-do": [
    "es-do",
    "es",
    ""
  ],
  "es-ec": [
    "es-ec",
    "es",
    ""
  ],
  "es-es": [
    "es-es",
    "es",
    ""
  ],
  "es-gq": [
    "es-gq",
    "es",
    ""
  ],
  "es-gt": [
    "es-gt",
    "es",
    ""
  ],
  "es-hn": [
    "es-hn",
    "es",
    ""
  ],
  "es-mx": [
    "es-mx",
    "es",
    ""
  ],
  "es-ni": [
    "es-ni",
    "es",
    ""
  ],
  "es-pa": [
    "es-pa",
    "es",
    ""
  ],
  "es-pe": [
    "es-pe",
    "es",
    ""
  ],
  "es-ph": [
    "es-ph",
    "es",
    ""
  ],
  "es-pr": [
    "es-pr",
    "es",
    ""
  ],
  "es-py": [
    "es-py",
    "es",
    ""
  ],
  "es-sv": [
    "es-sv",
    "es",
    ""
  ],
  "es-us": [
    "es-us",
    "es",
    ""
  ],
  "es-uy": [
    "es-uy",
    "es",
    ""
  ],
  "es-ve": [
    "es-ve",
    "es",
    ""
  ],
  "et": [
    "et",
    ""
  ],
  "et-ee": [
    "et-ee",
    "et",
    ""
  ],
  "eu": [
    "eu",
    ""
  ],
  "eu-es": [
    "eu-es",
    "eu",
    ""
  ],
  "ewo": [
    "ewo",
    ""
  ],
  "ewo-cm": [
    "ewo-cm",
    "ewo",
    ""
  ],
  "fa": [
    "fa",
    ""
  ],
  "fa-ir": [
    "fa-ir",
    "fa",
    ""
  ],
  "ff": [
    "ff",
    ""
  ],
  "ff-cm": [
    "ff-cm",
    "ff",
    ""
  ],
  "ff-gn": [
    "ff-gn",
    "ff",
    ""
  ],
  "ff-latn": [
    "ff-latn",
    "ff",
    ""
  ],
  "ff-latn-sn": [
    "ff-latn-sn",
    "ff-latn",
    "ff",
    ""
  ],
  "ff-mr": [
    "ff-mr",
    "ff",
    ""
  ],
  "ff-ng": [
    "ff-ng",
    "ff",
    ""
  ],
  "fi": [
    "fi",
    ""
  ],
  "fi-fi": [
    "fi-fi",
    "fi",
    ""
  ],
  "fil": [
    "fil",
    ""
  ],
  "fil-ph": [
    "fil-ph",
    "fil",
    ""
  ],
  "fo": [
    "fo",
    ""
  ],
  "fo-dk": [
    "fo-dk",
    "fo",
    ""
  ],
  "fo-fo": [
    "fo-fo",
    "fo",
    ""
  ],
  "fr": [
    "fr",
    ""
  ],
  "fr-029": [
    "fr-029",
    "fr",
    ""
  ],
  "fr-be": [
    "fr-be",
    "fr",
    ""
  ],
  "fr-bf": [
    "fr-bf",
    "fr",
    ""
  ],
  "fr-bi": [
    "fr-bi",
    "fr",
    ""
  ],
  "fr-bj": [
    "fr-bj",
    "fr",
    ""
  ],
  "fr-bl": [
    "fr-bl",
    "fr",
    ""
  ],
  "fr-ca": [
    "fr-ca",
    "fr",
    ""
  ],
  "fr-cd": [
    "fr-cd",
    "fr",
    ""
  ],
  "fr-cf": [
    "fr-cf",
    "fr",
    ""
  ],
  "fr-cg": [
    "fr-cg",
    "fr",
    ""
  ],
  "fr-ch": [
    "fr-ch",
    "fr",
    ""
  ],
  "fr-ci": [
    "fr-ci",
    "fr",
    ""
  ],
  "fr-cm": [
    "fr-cm",
    "fr",
    ""
  ],
  "fr-dj": [
    "fr-dj",
    "fr",
    ""
  ],
  "fr-dz": [
    "fr-dz",
    "fr",
    ""
  ],
  "fr-fr": [
    "fr-fr",
    "fr",
    ""
  ],
  "fr-ga": [
    "fr-ga",
    "fr",
    ""
  ],
  "fr-gf": [
    "fr-gf",
    "fr",
    ""
  ],
  "fr-gn": [
    "fr-gn",
    "fr",
    ""
  ],
  "fr-gp": [
    "fr-gp",
    "fr",
    ""
  ],
  "fr-gq": [
    "fr-gq",
    "fr",
    ""
  ],
  "fr-ht": [
    "fr-ht",
    "fr",
    ""
  ],
  "fr-km": [
    "fr-km",
    "fr",
    ""
  ],
  "fr-lu": [
    "fr-lu",
    "fr",
    ""
  ],
  "fr-ma": [
    "fr-ma",
    "fr",
    ""
  ],
  "fr-mc": [
    "fr-mc",
    "fr",
    ""
  ],
  "fr-mf": [
    "fr-mf",
    "fr",
    ""
  ],
  "fr-mg": [
    "fr-mg",
    "fr",
    ""
  ],
  "fr-ml": [
    "fr-ml",
    "fr",
    ""
  ],
  "fr-mq": [
    "fr-mq",
    "fr",
    ""
  ],
  "fr-mr": [
    "fr-mr",
    "fr",
    ""
  ],
  "fr-mu": [
    "fr-mu",
    "fr",
    ""
  ],
  "fr-nc": [
    "fr-nc",
    "fr",
    ""
  ],
  "fr-ne": [
    "fr-ne",
    "fr",
    ""
  ],
  "fr-pf": [
    "fr-pf",
    "fr",
    ""
  ],
  "fr-pm": [
    "fr-pm",
    "fr",
    ""
  ],
  "fr-re": [
    "fr-re",
    "fr",
    ""
  ],
  "fr-rw": [
    "fr-rw",
    "fr",
    ""
  ],
  "fr-sc": [
    "fr-sc",
    "fr",
    ""
  ],
  "fr-sn": [
    "fr-sn",
    "fr",
    ""
  ],
  "fr-sy": [
    "fr-sy",
    "fr",
    ""
  ],
  "fr-td": [
    "fr-td",
    "fr",
    ""
  ],
  "fr-tg": [
    "fr-tg",
    "fr",
    ""
  ],
  "fr-tn": [
    "fr-tn",
    "fr",
    ""
  ],
  "fr-vu": [
    "fr-vu",
    "fr",
    ""
  ],
  "fr-wf": [
    "fr-wf",
    "fr",
    ""
  ],
  "fr-yt": [
    "fr-yt",
    "fr",
    ""
  ],
  "fur": [
    "fur",
    ""
  ],
  "fur-it": [
    "fur-it",
    "fur",
    ""
  ],
  "fy": [
    "fy",
    ""
  ],
  "fy-nl": [
    "fy-nl",
    "fy",
    ""
  ],
  "ga": [
    "ga",
    ""
  ],
  "ga-ie": [
    "ga-ie",
    "ga",
    ""
  ],
  "gd": [
    "gd",
    ""
  ],
  "gd-gb": [
    "gd-gb",
    "gd",
    ""
  ],
  "gl": [
    "gl",
    ""
  ],
  "gl-es": [
    "gl-es",
    "gl",
    ""
  ],
  "gn": [
    "gn",
    ""
  ],
  "gn-py": [
    "gn-py",
    "gn",
    ""
  ],
  "gsw": [
    "gsw",
    ""
  ],
  "gsw-ch": [
    "gsw-ch",
    "gsw",
    ""
  ],
  "gsw-fr": [
    "gsw-fr",
    "gsw",
    ""
  ],
  "gsw-li": [
    "gsw-li",
    "gsw",
    ""
  ],
  "gu": [
    "gu",
    ""
  ],
  "gu-in": [
    "gu-in",
    "gu",
    ""
  ],
  "guz": [
    "guz",
    ""
  ],
  "guz-ke": [
    "guz-ke",
    "guz",
    ""
  ],
  "gv": [
    "gv",
    ""
  ],
  "gv-im": [
    "gv-im",
    "gv",
    ""
  ],
  "ha": [
    "ha",
    ""
  ],
  "ha-latn": [
    "ha-latn",
    "ha",
    ""
  ],
  "ha-latn-gh": [
    "ha-latn-gh",
    "ha-latn",
    "ha",
    ""
  ],
  "ha-latn-ne": [
    "ha-latn-ne",
    "ha-latn",
    "ha",
    ""
  ],
  "ha-latn-ng": [
    "ha-latn-ng",
    "ha-latn",
    "ha",
    ""
  ],
  "haw": [
    "haw",
    ""
  ],
  "haw-us": [
    "haw-us",
    "haw",
    ""
  ],
  "he": [
    "he",
    ""
  ],
  "he-il": [
    "he-il",
    "he",
    ""
  ],
  "hi": [
    "hi",
    ""
  ],
  "hi-in": [
    "hi-in",
    "hi",
    ""
  ],
  "hr": [
    "hr",
    ""
  ],
  "hr-ba": [
    "hr-ba",
    "hr",
    ""
  ],
  "hr-hr": [
    "hr-hr",
    "hr",
    ""
  ],
  "hsb": [
    "hsb",
    ""
  ],
  "hsb-de": [
    "hsb-de",
    "hsb",
    ""
  ],
  "hu": [
    "hu",
    ""
  ],
  "hu-hu": [
    "hu-hu",
    "hu",
    ""
  ],
  "hy": [
    "hy",
    ""
  ],
  "hy-am": [
    "hy-am",
    "hy",
    ""
  ],
  "ia": [
    "ia",
    ""
  ],
  "ia-001": [
    "ia-001",
    "ia",
    ""
  ],
  "ia-fr": [
    "ia-fr",
    "ia",
    ""
  ],
  "ibb": [
    "ibb",
    ""
  ],
  "ibb-ng": [
    "ibb-ng",
    "ibb",
    ""
  ],
  "id": [
    "id",
    ""
  ],
  "id-id": [
    "id-id",
    "id",
    ""
  ],
  "ig": [
    "ig",
    ""
  ],
  "ig-ng": [
    "ig-ng",
    "ig",
    ""
  ],
  "ii": [
    "ii",
    ""
  ],
  "ii-cn": [
    "ii-cn",
    "ii",
    ""
  ],
  "is": [
    "is",
    ""
  ],
  "is-is": [
    "is-is",
    "is",
    ""
  ],
  "it": [
    "it",
    ""
  ],
  "it-ch": [
    "it-ch",
    "it",
    ""
  ],
  "it-it": [
    "it-it",
    "it",
    ""
  ],
  "it-sm": [
    "it-sm",
    "it",
    ""
  ],
  "it-va": [
    "it-va",
    "it",
    ""
  ],
  "iu": [
    "iu",
    ""
  ],
  "iu-cans": [
    "iu-cans",
    "iu",
    ""
  ],
  "iu-cans-ca": [
    "iu-cans-ca",
    "iu-cans",
    "iu",
    ""
  ],
  "iu-latn": [
    "iu-latn",
    "iu",
    ""
  ],
  "iu-latn-ca": [
    "iu-latn-ca",
    "iu-latn",
    "iu",
    ""
  ],
  "ja": [
    "ja",
    ""
  ],
  "ja-jp": [
    "ja-jp",
    "ja",
    ""
  ],
  "jgo": [
    "jgo",
    ""
  ],
  "jgo-cm": [
    "jgo-cm",
    "jgo",
    ""
  ],
  "jmc": [
    "jmc",
    ""
  ],
  "jmc-tz": [
    "jmc-tz",
    "jmc",
    ""
  ],
  "jv": [
    "jv",
    ""
  ],
  "jv-java": [
    "jv-java",
    "jv",
    ""
  ],
  "jv-java-id": [
    "jv-java-id",
    "jv-java",
    "jv",
    ""
  ],
  "jv-latn": [
    "jv-latn",
    "jv",
    ""
  ],
  "jv-latn-id": [
    "jv-latn-id",
    "jv-latn",
    "jv",
    ""
  ],
  "ka": [
    "ka",
    ""
  ],
  "ka-ge": [
    "ka-ge",
    "ka",
    ""
  ],
  "kab": [
    "kab",
    ""
  ],
  "kab-dz": [
    "kab-dz",
    "kab",
    ""
  ],
  "kam": [
    "kam",
    ""
  ],
  "kam-ke": [
    "kam-ke",
    "kam",
    ""
  ],
  "kde": [
    "kde",
    ""
  ],
  "kde-tz": [
    "kde-tz",
    "kde",
    ""
  ],
  "kea": [
    "kea",
    ""
  ],
  "kea-cv": [
    "kea-cv",
    "kea",
    ""
  ],
  "khq": [
    "khq",
    ""
  ],
  "khq-ml": [
    "khq-ml",
    "khq",
    ""
  ],
  "ki": [
    "ki",
    ""
  ],
  "ki-ke": [
    "ki-ke",
    "ki",
    ""
  ],
  "kk": [
    "kk",
    ""
  ],
  "kk-kz": [
    "kk-kz",
    "kk",
    ""
  ],
  "kkj": [
    "kkj",
    ""
  ],
  "kkj-cm": [
    "kkj-cm",
    "kkj",
    ""
  ],
  "kl": [
    "kl",
    ""
  ],
  "kl-gl": [
    "kl-gl",
    "kl",
    ""
  ],
  "kln": [
    "kln",
    ""
  ],
  "kln-ke": [
    "kln-ke",
    "kln",
    ""
  ],
  "km": [
    "km",
    ""
  ],
  "km-kh": [
    "km-kh",
    "km",
    ""
  ],
  "kn": [
    "kn",
    ""
  ],
  "kn-in": [
    "kn-in",
    "kn",
    ""
  ],
  "ko": [
    "ko",
    ""
  ],
  "ko-kp": [
    "ko-kp",
    "ko",
    ""
  ],
  "ko-kr": [
    "ko-kr",
    "ko",
    ""
  ],
  "kok": [
    "kok",
    ""
  ],
  "kok-in": [
    "kok-in",
    "kok",
    ""
  ],
  "kr": [
    "kr",
    ""
  ],
  "kr-ng": [
    "kr-ng",
    "kr",
    ""
  ],
  "ks": [
    "ks",
    ""
  ],
  "ks-arab": [
    "ks-arab",
    "ks",
    ""
  ],
  "ks-arab-in": [
    "ks-arab-in",
    "ks-arab",
    "ks",
    ""
  ],
  "ks-deva": [
    "ks-deva",
    "ks",
    ""
  ],
  "ks-deva-in": [
    "ks-deva-in",
    "ks-deva",
    "ks",
    ""
  ],
  "ksb": [
    "ksb",
    ""
  ],
  "ksb-tz": [
    "ksb-tz",
    "ksb",
    ""
  ],
  "ksf": [
    "ksf",
    ""
  ],
  "ksf-cm": [
    "ksf-cm",
    "ksf",
    ""
  ],
  "ksh": [
    "ksh",
    ""
  ],
  "ksh-de": [
    "ksh-de",
    "ksh",
    ""
  ],
  "ku": [
    "ku",
    ""
  ],
  "ku-arab": [
    "ku-arab",
    "ku",
    ""
  ],
  "ku-arab-iq": [
    "ku-arab-iq",
    "ku-arab",
    "ku",
    ""
  ],
  "ku-arab-ir": [
    "ku-arab-ir",
    "ku-arab",
    "ku",
    ""
  ],
  "kw": [
    "kw",
    ""
  ],
  "kw-gb": [
    "kw-gb",
    "kw",
    ""
  ],
  "ky": [
    "ky",
    ""
  ],
  "ky-kg": [
    "ky-kg",
    "ky",
    ""
  ],
  "la": [
    "la",
    ""
  ],
  "la-001": [
    "la-001",
    "la",
    ""
  ],
  "lag": [
    "lag",
    ""
  ],
  "lag-tz": [
    "lag-tz",
    "lag",
    ""
  ],
  "lb": [
    "lb",
    ""
  ],
  "lb-lu": [
    "lb-lu",
    "lb",
    ""
  ],
  "lg": [
    "lg",
    ""
  ],
  "lg-ug": [
    "lg-ug",
    "lg",
    ""
  ],
  "lkt": [
    "lkt",
    ""
  ],
  "lkt-us": [
    "lkt-us",
    "lkt",
    ""
  ],
  "ln": [
    "ln",
    ""
  ],
  "ln-ao": [
    "ln-ao",
    "ln",
    ""
  ],
  "ln-cd": [
    "ln-cd",
    "ln",
    ""
  ],
  "ln-cf": [
    "ln-cf",
    "ln",
    ""
  ],
  "ln-cg": [
    "ln-cg",
    "ln",
    ""
  ],
  "lo": [
    "lo",
    ""
  ],
  "lo-la": [
    "lo-la",
    "lo",
    ""
  ],
  "lrc": [
    "lrc",
    ""
  ],
  "lrc-iq": [
    "lrc-iq",
    "lrc",
    ""
  ],
  "lrc-ir": [
    "lrc-ir",
    "lrc",
    ""
  ],
  "lt": [
    "lt",
    ""
  ],
  "lt-lt": [
    "lt-lt",
    "lt",
    ""
  ],
  "lu": [
    "lu",
    ""
  ],
  "lu-cd": [
    "lu-cd",
    "lu",
    ""
  ],
  "luo": [
    "luo",
    ""
  ],
  "luo-ke": [
    "luo-ke",
    "luo",
    ""
  ],
  "luy": [
    "luy",
    ""
  ],
  "luy-ke": [
    "luy-ke",
    "luy",
    ""
  ],
  "lv": [
    "lv",
    ""
  ],
  "lv-lv": [
    "lv-lv",
    "lv",
    ""
  ],
  "mas": [
    "mas",
    ""
  ],
  "mas-ke": [
    "mas-ke",
    "mas",
    ""
  ],
  "mas-tz": [
    "mas-tz",
    "mas",
    ""
  ],
  "mer": [
    "mer",
    ""
  ],
  "mer-ke": [
    "mer-ke",
    "mer",
    ""
  ],
  "mfe": [
    "mfe",
    ""
  ],
  "mfe-mu": [
    "mfe-mu",
    "mfe",
    ""
  ],
  "mg": [
    "mg",
    ""
  ],
  "mg-mg": [
    "mg-mg",
    "mg",
    ""
  ],
  "mgh": [
    "mgh",
    ""
  ],
  "mgh-mz": [
    "mgh-mz",
    "mgh",
    ""
  ],
  "mgo": [
    "mgo",
    ""
  ],
  "mgo-cm": [
    "mgo-cm",
    "mgo",
    ""
  ],
  "mi": [
    "mi",
    ""
  ],
  "mi-nz": [
    "mi-nz",
    "mi",
    ""
  ],
  "mk": [
    "mk",
    ""
  ],
  "mk-mk": [
    "mk-mk",
    "mk",
    ""
  ],
  "ml": [
    "ml",
    ""
  ],
  "ml-in": [
    "ml-in",
    "ml",
    ""
  ],
  "mn": [
    "mn",
    ""
  ],
  "mn-cyrl": [
    "mn-cyrl",
    "mn",
    ""
  ],
  "mn-mn": [
    "mn-mn",
    "mn",
    ""
  ],
  "mn-mong": [
    "mn-mong",
    "mn",
    ""
  ],
  "mn-mong-cn": [
    "mn-mong-cn",
    "mn-mong",
    "mn",
    ""
  ],
  "mn-mong-mn": [
    "mn-mong-mn",
    "mn-mong",
    "mn",
    ""
  ],
  "mni": [
    "mni",
    ""
  ],
  "mni-in": [
    "mni-in",
    "mni",
    ""
  ],
  "moh": [
    "moh",
    ""
  ],
  "moh-ca": [
    "moh-ca",
    "moh",
    ""
  ],
  "mr": [
    "mr",
    ""
  ],
  "mr-in": [
    "mr-in",
    "mr",
    ""
  ],
  "ms": [
    "ms",
    ""
  ],
  "ms-bn": [
    "ms-bn",
    "ms",
    ""
  ],
  "ms-my": [
    "ms-my",
    "ms",
    ""
  ],
  "ms-sg": [
    "ms-sg",
    "ms",
    ""
  ],
  "mt": [
    "mt",
    ""
  ],
  "mt-mt": [
    "mt-mt",
    "mt",
    ""
  ],
  "mua": [
    "mua",
    ""
  ],
  "mua-cm": [
    "mua-cm",
    "mua",
    ""
  ],
  "my": [
    "my",
    ""
  ],
  "my-mm": [
    "my-mm",
    "my",
    ""
  ],
  "mzn": [
    "mzn",
    ""
  ],
  "mzn-ir": [
    "mzn-ir",
    "mzn",
    ""
  ],
  "naq": [
    "naq",
    ""
  ],
  "naq-na": [
    "naq-na",
    "naq",
    ""
  ],
  "nb": [
    "nb",
    ""
  ],
  "nb-no": [
    "nb-no",
    "nb",
    ""
  ],
  "nb-sj": [
    "nb-sj",
    "nb",
    ""
  ],
  "nd": [
    "nd",
    ""
  ],
  "nd-zw": [
    "nd-zw",
    "nd",
    ""
  ],
  "nds": [
    "nds",
    ""
  ],
  "nds-de": [
    "nds-de",
    "nds",
    ""
  ],
  "nds-nl": [
    "nds-nl",
    "nds",
    ""
  ],
  "ne": [
    "ne",
    ""
  ],
  "ne-in": [
    "ne-in",
    "ne",
    ""
  ],
  "ne-np": [
    "ne-np",
    "ne",
    ""
  ],
  "nl": [
    "nl",
    ""
  ],
  "nl-aw": [
    "nl-aw",
    "nl",
    ""
  ],
  "nl-be": [
    "nl-be",
    "nl",
    ""
  ],
  "nl-bq": [
    "nl-bq",
    "nl",
    ""
  ],
  "nl-cw": [
    "nl-cw",
    "nl",
    ""
  ],
  "nl-nl": [
    "nl-nl",
    "nl",
    ""
  ],
  "nl-sr": [
    "nl-sr",
    "nl",
    ""
  ],
  "nl-sx": [
    "nl-sx",
    "nl",
    ""
  ],
  "nmg": [
    "nmg",
    ""
  ],
  "nmg-cm": [
    "nmg-cm",
    "nmg",
    ""
  ],
  "nn": [
    "nn",
    ""
  ],
  "nn-no": [
    "nn-no",
    "nn",
    ""
  ],
  "nnh": [
    "nnh",
    ""
  ],
  "nnh-cm": [
    "nnh-cm",
    "nnh",
    ""
  ],
  "no": [
    "no",
    ""
  ],
  "nqo": [
    "nqo",
    ""
  ],
  "nqo-gn": [
    "nqo-gn",
    "nqo",
    ""
  ],
  "nr": [
    "nr",
    ""
  ],
  "nr-za": [
    "nr-za",
    "nr",
    ""
  ],
  "nso": [
    "nso",
    ""
  ],
  "nso-za": [
    "nso-za",
    "nso",
    ""
  ],
  "nus": [
    "nus",
    ""
  ],
  "nus-ss": [
    "nus-ss",
    "nus",
    ""
  ],
  "nyn": [
    "nyn",
    ""
  ],
  "nyn-ug": [
    "nyn-ug",
    "nyn",
    ""
  ],
  "oc": [
    "oc",
    ""
  ],
  "oc-fr": [
    "oc-fr",
    "oc",
    ""
  ],
  "om": [
    "om",
    ""
  ],
  "om-et": [
    "om-et",
    "om",
    ""
  ],
  "om-ke": [
    "om-ke",
    "om",
    ""
  ],
  "or": [
    "or",
    ""
  ],
  "or-in": [
    "or-in",
    "or",
    ""
  ],
  "os": [
    "os",
    ""
  ],
  "os-ge": [
    "os-ge",
    "os",
    ""
  ],
  "os-ru": [
    "os-ru",
    "os",
    ""
  ],
  "pa": [
    "pa",
    ""
  ],
  "pa-arab": [
    "pa-arab",
    "pa",
    ""
  ],
  "pa-arab-pk": [
    "pa-arab-pk",
    "pa-arab",
    "pa",
    ""
  ],
  "pa-guru": [
    "pa-guru",
    "pa",
    ""
  ],
  "pa-in": [
    "pa-in",
    "pa",
    ""
  ],
  "pap": [
    "pap",
    ""
  ],
  "pap-029": [
    "pap-029",
    "pap",
    ""
  ],
  "pl": [
    "pl",
    ""
  ],
  "pl-pl": [
    "pl-pl",
    "pl",
    ""
  ],
  "prg": [
    "prg",
    ""
  ],
  "prg-001": [
    "prg-001",
    "prg",
    ""
  ],
  "prs": [
    "prs",
    ""
  ],
  "prs-af": [
    "prs-af",
    "prs",
    ""
  ],
  "ps": [
    "ps",
    ""
  ],
  "ps-af": [
    "ps-af",
    "ps",
    ""
  ],
  "pt": [
    "pt",
    ""
  ],
  "pt-ao": [
    "pt-ao",
    "pt",
    ""
  ],
  "pt-br": [
    "pt-br",
    "pt",
    ""
  ],
  "pt-ch": [
    "pt-ch",
    "pt",
    ""
  ],
  "pt-cv": [
    "pt-cv",
    "pt",
    ""
  ],
  "pt-gq": [
    "pt-gq",
    "pt",
    ""
  ],
  "pt-gw": [
    "pt-gw",
    "pt",
    ""
  ],
  "pt-lu": [
    "pt-lu",
    "pt",
    ""
  ],
  "pt-mo": [
    "pt-mo",
    "pt",
    ""
  ],
  "pt-mz": [
    "pt-mz",
    "pt",
    ""
  ],
  "pt-pt": [
    "pt-pt",
    "pt",
    ""
  ],
  "pt-st": [
    "pt-st",
    "pt",
    ""
  ],
  "pt-tl": [
    "pt-tl",
    "pt",
    ""
  ],
  "quc": [
    "quc",
    ""
  ],
  "quc-latn": [
    "quc-latn",
    "quc",
    ""
  ],
  "quc-latn-gt": [
    "quc-latn-gt",
    "quc-latn",
    "quc",
    ""
  ],
  "quz": [
    "quz",
    ""
  ],
  "quz-bo": [
    "quz-bo",
    "quz",
    ""
  ],
  "quz-ec": [
    "quz-ec",
    "quz",
    ""
  ],
  "quz-pe": [
    "quz-pe",
    "quz",
    ""
  ],
  "rm": [
    "rm",
    ""
  ],
  "rm-ch": [
    "rm-ch",
    "rm",
    ""
  ],
  "rn": [
    "rn",
    ""
  ],
  "rn-bi": [
    "rn-bi",
    "rn",
    ""
  ],
  "ro": [
    "ro",
    ""
  ],
  "ro-md": [
    "ro-md",
    "ro",
    ""
  ],
  "ro-ro": [
    "ro-ro",
    "ro",
    ""
  ],
  "rof": [
    "rof",
    ""
  ],
  "rof-tz": [
    "rof-tz",
    "rof",
    ""
  ],
  "ru": [
    "ru",
    ""
  ],
  "ru-by": [
    "ru-by",
    "ru",
    ""
  ],
  "ru-kg": [
    "ru-kg",
    "ru",
    ""
  ],
  "ru-kz": [
    "ru-kz",
    "ru",
    ""
  ],
  "ru-md": [
    "ru-md",
    "ru",
    ""
  ],
  "ru-ru": [
    "ru-ru",
    "ru",
    ""
  ],
  "ru-ua": [
    "ru-ua",
    "ru",
    ""
  ],
  "rw": [
    "rw",
    ""
  ],
  "rw-rw": [
    "rw-rw",
    "rw",
    ""
  ],
  "rwk": [
    "rwk",
    ""
  ],
  "rwk-tz": [
    "rwk-tz",
    "rwk",
    ""
  ],
  "sa": [
    "sa",
    ""
  ],
  "sa-in": [
    "sa-in",
    "sa",
    ""
  ],
  "sah": [
    "sah",
    ""
  ],
  "sah-ru": [
    "sah-ru",
    "sah",
    ""
  ],
  "saq": [
    "saq",
    ""
  ],
  "saq-ke": [
    "saq-ke",
    "saq",
    ""
  ],
  "sbp": [
    "sbp",
    ""
  ],
  "sbp-tz": [
    "sbp-tz",
    "sbp",
    ""
  ],
  "sd": [
    "sd",
    ""
  ],
  "sd-arab": [
    "sd-arab",
    "sd",
    ""
  ],
  "sd-arab-pk": [
    "sd-arab-pk",
    "sd-arab",
    "sd",
    ""
  ],
  "sd-deva": [
    "sd-deva",
    "sd",
    ""
  ],
  "sd-deva-in": [
    "sd-deva-in",
    "sd-deva",
    "sd",
    ""
  ],
  "se": [
    "se",
    ""
  ],
  "se-fi": [
    "se-fi",
    "se",
    ""
  ],
  "se-no": [
    "se-no",
    "se",
    ""
  ],
  "se-se": [
    "se-se",
    "se",
    ""
  ],
  "seh": [
    "seh",
    ""
  ],
  "seh-mz": [
    "seh-mz",
    "seh",
    ""
  ],
  "ses": [
    "ses",
    ""
  ],
  "ses-ml": [
    "ses-ml",
    "ses",
    ""
  ],
  "sg": [
    "sg",
    ""
  ],
  "sg-cf": [
    "sg-cf",
    "sg",
    ""
  ],
  "shi": [
    "shi",
    ""
  ],
  "shi-latn": [
    "shi-latn",
    "shi",
    ""
  ],
  "shi-latn-ma": [
    "shi-latn-ma",
    "shi-latn",
    "shi",
    ""
  ],
  "shi-tfng": [
    "shi-tfng",
    "shi",
    ""
  ],
  "shi-tfng-ma": [
    "shi-tfng-ma",
    "shi-tfng",
    "shi",
    ""
  ],
  "si": [
    "si",
    ""
  ],
  "si-lk": [
    "si-lk",
    "si",
    ""
  ],
  "sk": [
    "sk",
    ""
  ],
  "sk-sk": [
    "sk-sk",
    "sk",
    ""
  ],
  "sl": [
    "sl",
    ""
  ],
  "sl-si": [
    "sl-si",
    "sl",
    ""
  ],
  "sma": [
    "sma",
    ""
  ],
  "sma-no": [
    "sma-no",
    "sma",
    ""
  ],
  "sma-se": [
    "sma-se",
    "sma",
    ""
  ],
  "smj": [
    "smj",
    ""
  ],
  "smj-no": [
    "smj-no",
    "smj",
    ""
  ],
  "smj-se": [
    "smj-se",
    "smj",
    ""
  ],
  "smn": [
    "smn",
    ""
  ],
  "smn-fi": [
    "smn-fi",
    "smn",
    ""
  ],
  "sms": [
    "sms",
    ""
  ],
  "sms-fi": [
    "sms-fi",
    "sms",
    ""
  ],
  "sn": [
    "sn",
    ""
  ],
  "sn-latn": [
    "sn-latn",
    "sn",
    ""
  ],
  "sn-latn-zw": [
    "sn-latn-zw",
    "sn-latn",
    "sn",
    ""
  ],
  "so": [
    "so",
    ""
  ],
  "so-dj": [
    "so-dj",
    "so",
    ""
  ],
  "so-et": [
    "so-et",
    "so",
    ""
  ],
  "so-ke": [
    "so-ke",
    "so",
    ""
  ],
  "so-so": [
    "so-so",
    "so",
    ""
  ],
  "sq": [
    "sq",
    ""
  ],
  "sq-al": [
    "sq-al",
    "sq",
    ""
  ],
  "sq-mk": [
    "sq-mk",
    "sq",
    ""
  ],
  "sq-xk": [
    "sq-xk",
    "sq",
    ""
  ],
  "sr": [
    "sr",
    ""
  ],
  "sr-cyrl": [
    "sr-cyrl",
    "sr",
    ""
  ],
  "sr-cyrl-ba": [
    "sr-cyrl-ba",
    "sr-cyrl",
    "sr",
    ""
  ],
  "sr-cyrl-me": [
    "sr-cyrl-me",
    "sr-cyrl",
    "sr",
    ""
  ],
  "sr-cyrl-rs": [
    "sr-cyrl-rs",
    "sr-cyrl",
    "sr",
    ""
  ],
  "sr-cyrl-xk": [
    "sr-cyrl-xk",
    "sr-cyrl",
    "sr",
    ""
  ],
  "sr-latn": [
    "sr-latn",
    "sr",
    ""
  ],
  "sr-latn-ba": [
    "sr-latn-ba",
    "sr-latn",
    "sr",
    ""
  ],
  "sr-latn-me": [
    "sr-latn-me",
    "sr-latn",
    "sr",
    ""
  ],
  "sr-latn-rs": [
    "sr-latn-rs",
    "sr-latn",
    "sr",
    ""
  ],
  "sr-latn-xk": [
    "sr-latn-xk",
    "sr-latn",
    "sr",
    ""
  ],
  "ss": [
    "ss",
    ""
  ],
  "ss-sz": [
    "ss-sz",
    "ss",
    ""
  ],
  "ss-za": [
    "ss-za",
    "ss",
    ""
  ],
  "ssy": [
    "ssy",
    ""
  ],
  "ssy-er": [
    "ssy-er",
    "ssy",
    ""
  ],
  "st": [
    "st",
    ""
  ],
  "st-ls": [
    "st-ls",
    "st",
    ""
  ],
  "st-za": [
    "st-za",
    "st",
    ""
  ],
  "sv": [
    "sv",
    ""
  ],
  "sv-ax": [
    "sv-ax",
    "sv",
    ""
  ],
  "sv-fi": [
    "sv-fi",
    "sv",
    ""
  ],
  "sv-se": [
    "sv-se",
    "sv",
    ""
  ],
  "sw": [
    "sw",
    ""
  ],
  "sw-cd": [
    "sw-cd",
    "sw",
    ""
  ],
  "sw-ke": [
    "sw-ke",
    "sw",
    ""
  ],
  "sw-tz": [
    "sw-tz",
    "sw",
    ""
  ],
  "sw-ug": [
    "sw-ug",
    "sw",
    ""
  ],
  "syr": [
    "syr",
    ""
  ],
  "syr-sy": [
    "syr-sy",
    "syr",
    ""
  ],
  "ta": [
    "ta",
    ""
  ],
  "ta-in": [
    "ta-in",
    "ta",
    ""
  ],
  "ta-lk": [
    "ta-lk",
    "ta",
    ""
  ],
  "ta-my": [
    "ta-my",
    "ta",
    ""
  ],
  "ta-sg": [
    "ta-sg",
    "ta",
    ""
  ],
  "te": [
    "te",
    ""
  ],
  "te-in": [
    "te-in",
    "te",
    ""
  ],
  "teo": [
    "teo",
    ""
  ],
  "teo-ke": [
    "teo-ke",
    "teo",
    ""
  ],
  "teo-ug": [
    "teo-ug",
    "teo",
    ""
  ],
  "tg": [
    "tg",
    ""
  ],
  "tg-cyrl": [
    "tg-cyrl",
    "tg",
    ""
  ],
  "tg-cyrl-tj": [
    "tg-cyrl-tj",
    "tg-cyrl",
    "tg",
    ""
  ],
  "th": [
    "th",
    ""
  ],
  "th-th": [
    "th-th",
    "th",
    ""
  ],
  "ti": [
    "ti",
    ""
  ],
  "ti-er": [
    "ti-er",
    "ti",
    ""
  ],
  "ti-et": [
    "ti-et",
    "ti",
    ""
  ],
  "tig": [
    "tig",
    ""
  ],
  "tig-er": [
    "tig-er",
    "tig",
    ""
  ],
  "tk": [
    "tk",
    ""
  ],
  "tk-tm": [
    "tk-tm",
    "tk",
    ""
  ],
  "tn": [
    "tn",
    ""
  ],
  "tn-bw": [
    "tn-bw",
    "tn",
    ""
  ],
  "tn-za": [
    "tn-za",
    "tn",
    ""
  ],
  "to": [
    "to",
    ""
  ],
  "to-to": [
    "to-to",
    "to",
    ""
  ],
  "tr": [
    "tr",
    ""
  ],
  "tr-cy": [
    "tr-cy",
    "tr",
    ""
  ],
  "tr-tr": [
    "tr-tr",
    "tr",
    ""
  ],
  "ts": [
    "ts",
    ""
  ],
  "ts-za": [
    "ts-za",
    "ts",
    ""
  ],
  "tt": [
    "tt",
    ""
  ],
  "tt-ru": [
    "tt-ru",
    "tt",
    ""
  ],
  "twq": [
    "twq",
    ""
  ],
  "twq-ne": [
    "twq-ne",
    "twq",
    ""
  ],
  "tzm": [
    "tzm",
    ""
  ],
  "tzm-arab": [
    "tzm-arab",
    "tzm",
    ""
  ],
  "tzm-arab-ma": [
    "tzm-arab-ma",
    "tzm-arab",
    "tzm",
    ""
  ],
  "tzm-latn": [
    "tzm-latn",
    "tzm",
    ""
  ],
  "tzm-latn-dz": [
    "tzm-latn-dz",
    "tzm-latn",
    "tzm",
    ""
  ],
  "tzm-latn-ma": [
    "tzm-latn-ma",
    "tzm-latn",
    "tzm",
    ""
  ],
  "tzm-tfng": [
    "tzm-tfng",
    "tzm",
    ""
  ],
  "tzm-tfng-ma": [
    "tzm-tfng-ma",
    "tzm-tfng",
    "tzm",
    ""
  ],
  "ug": [
    "ug",
    ""
  ],
  "ug-cn": [
    "ug-cn",
    "ug",
    ""
  ],
  "uk": [
    "uk",
    ""
  ],
  "uk-ua": [
    "uk-ua",
    "uk",
    ""
  ],
  "ur": [
    "ur",
    ""
  ],
  "ur-in": [
    "ur-in",
    "ur",
    ""
  ],
  "ur-pk": [
    "ur-pk",
    "ur",
    ""
  ],
  "uz": [
    "uz",
    ""
  ],
  "uz-arab": [
    "uz-arab",
    "uz",
    ""
  ],
  "uz-arab-af": [
    "uz-arab-af",
    "uz-arab",
    "uz",
    ""
  ],
  "uz-cyrl": [
    "uz-cyrl",
    "uz",
    ""
  ],
  "uz-cyrl-uz": [
    "uz-cyrl-uz",
    "uz-cyrl",
    "uz",
    ""
  ],
  "uz-latn": [
    "uz-latn",
    "uz",
    ""
  ],
  "uz-latn-uz": [
    "uz-latn-uz",
    "uz-latn",
    "uz",
    ""
  ],
  "vai": [
    "vai",
    ""
  ],
  "vai-latn": [
    "vai-latn",
    "vai",
    ""
  ],
  "vai-latn-lr": [
    "vai-latn-lr",
    "vai-latn",
    "vai",
    ""
  ],
  "vai-vaii": [
    "vai-vaii",
    "vai",
    ""
  ],
  "vai-vaii-lr": [
    "vai-vaii-lr",
    "vai-vaii",
    "vai",
    ""
  ],
  "ve": [
    "ve",
    ""
  ],
  "ve-za": [
    "ve-za",
    "ve",
    ""
  ],
  "vi": [
    "vi",
    ""
  ],
  "vi-vn": [
    "vi-vn",
    "vi",
    ""
  ],
  "vo": [
    "vo",
    ""
  ],
  "vo-001": [
    "vo-001",
    "vo",
    ""
  ],
  "vun": [
    "vun",
    ""
  ],
  "vun-tz": [
    "vun-tz",
    "vun",
    ""
  ],
  "wae": [
    "wae",
    ""
  ],
  "wae-ch": [
    "wae-ch",
    "wae",
    ""
  ],
  "wal": [
    "wal",
    ""
  ],
  "wal-et": [
    "wal-et",
    "wal",
    ""
  ],
  "wo": [
    "wo",
    ""
  ],
  "wo-sn": [
    "wo-sn",
    "wo",
    ""
  ],
  "xh": [
    "xh",
    ""
  ],
  "xh-za": [
    "xh-za",
    "xh",
    ""
  ],
  "xog": [
    "xog",
    ""
  ],
  "xog-ug": [
    "xog-ug",
    "xog",
    ""
  ],
  "yav": [
    "yav",
    ""
  ],
  "yav-cm": [
    "yav-cm",
    "yav",
    ""
  ],
  "yi": [
    "yi",
    ""
  ],
  "yi-001": [
    "yi-001",
    "yi",
    ""
  ],
  "yo": [
    "yo",
    ""
  ],
  "yo-bj": [
    "yo-bj",
    "yo",
    ""
  ],
  "yo-ng": [
    "yo-ng",
    "yo",
    ""
  ],
  "zgh": [
    "zgh",
    ""
  ],
  "zgh-tfng": [
    "zgh-tfng",
    "zgh",
    ""
  ],
  "zgh-tfng-ma": [
    "zgh-tfng-ma",
    "zgh-tfng",
    "zgh",
    ""
  ],
  "zh": [
    "zh",
    ""
  ],
  "zh-cn": [
    "zh-cn",
    "zh",
    ""
  ],
  "zh-hans": [
    "zh-hans",
    "zh",
    ""
  ],
  "zh-hans-hk": [
    "zh-hans-hk",
    "zh-hans",
    "zh",
    ""
  ],
  "zh-hans-mo": [
    "zh-hans-mo",
    "zh-hans",
    "zh",
    ""
  ],
  "zh-hant": [
    "zh-hant",
    "zh",
    ""
  ],
  "zh-hk": [
    "zh-hk",
    "zh",
    ""
  ],
  "zh-mo": [
    "zh-mo",
    "zh",
    ""
  ],
  "zh-sg": [
    "zh-sg",
    "zh",
    ""
  ],
  "zh-tw": [
    "zh-tw",
    "zh",
    ""
  ],
  "zu": [
    "zu",
    ""
  ],
  "zu-za": [
    "zu-za",
    "zu",
    ""
  ]
}


*/<|MERGE_RESOLUTION|>--- conflicted
+++ resolved
@@ -171,11 +171,7 @@
             try
             {
                 // do inline evaluation first
-<<<<<<< HEAD
-                return engine.EvaluateInline(text, data);
-=======
                 return engine.Evaluate(text, data, valueBinder != null ? new FuncParameterGetValue(valueBinder) : null, null);
->>>>>>> 169d8e4c
             }
             catch (Exception)
             {
