﻿# Show
<<<<<<< HEAD
- You have following issues : \n 
=======
- You have following issues : \n {join(foreach(dialog.getResponse, x, lgTemplate('showSingleUrl', x)), '\n')}
>>>>>>> 1a0b0f5f

# showSingleUrl(x)
- ```
[adaptivecard
{
    "type": "AdaptiveCard",
    "body": [
        {
            "type": "Container",
            "items": [
                {
                    "type": "TextBlock",
                    "size": "Medium",
                    "weight": "Bolder",
                    "text": "${x.title}"
                },
                {
                    "type": "ColumnSet",
                    "columns": [
                        {
                            "type": "Column",
                            "items": [
                                {
                                    "type": "Image",
                                    "style": "Person",
                                    "url": "@{x.user.avatar_url}",
                                    "size": "Small"
                                }
                            ],
                            "width": "auto"
                        },
                        {
                            "type": "Column",
                            "items": [
                                {
                                    "type": "TextBlock",
                                    "weight": "Bolder",
                                    "text": "@{x.user.login}",
                                    "wrap": true
                                },
                                {
                                    "type": "TextBlock",
                                    "spacing": "None",
                                    "text": "Created @{x.created_at}",
                                    "isSubtle": true,
                                    "wrap": true
                                }
                            ],
                            "width": "stretch"
                        }
                    ]
                }
            ]
        },
        {
            "type": "Container",
            "items": [
                {
                    "type": "TextBlock",
                    "text": "State: @{x.state}"
                }
            ]
        }
    ],
    "actions": [
        {
            "type": "Action.OpenUrl",
            "title": "View on Github",
            "url": "@{x.html_url}"
        }
    ],
    "$schema": "http://adaptivecards.io/schemas/adaptive-card.json",
    "version": "1.0"
}
]
```<|MERGE_RESOLUTION|>--- conflicted
+++ resolved
@@ -1,9 +1,5 @@
 ﻿# Show
-<<<<<<< HEAD
-- You have following issues : \n 
-=======
 - You have following issues : \n {join(foreach(dialog.getResponse, x, lgTemplate('showSingleUrl', x)), '\n')}
->>>>>>> 1a0b0f5f
 
 # showSingleUrl(x)
 - ```
