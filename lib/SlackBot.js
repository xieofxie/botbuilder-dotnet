var Botkit = require(__dirname + '/CoreBot.js');
var request = require('request');
var express = require('express');
var bodyParser = require('body-parser');

function Slackbot(configuration) {

    // Create a core botkit bot
    var slack_botkit = Botkit(configuration || {});

    // customize the bot definition, which will be used when new connections
    // spawn!
    slack_botkit.defineBot(require(__dirname + '/Slackbot_worker.js'));

    // set up configuration for oauth
    // slack_app_config should contain
    // { clientId, clientSecret, scopes}
    // https://api.slack.com/docs/oauth-scopes
    slack_botkit.configureSlackApp = function(slack_app_config, cb) {

        slack_botkit.log('** Configuring app as a Slack App!');
        if (!slack_app_config || !slack_app_config.clientId ||
            !slack_app_config.clientSecret || !slack_app_config.scopes) {
            throw new Error('Missing oauth config details', bot);
        } else {
            slack_botkit.config.clientId = slack_app_config.clientId;
            slack_botkit.config.clientSecret = slack_app_config.clientSecret;
            if (slack_app_config.redirectUri) slack_botkit.config.redirectUri = slack_app_config.redirectUri;
            if (typeof(slack_app_config.scopes) == 'string') {
                slack_botkit.config.scopes = slack_app_config.scopes.split(/\,/);
            } else {
                slack_botkit.config.scopes = slack_app_config.scopes;
            }
            if (cb) cb(null, bot);
        }

        return slack_botkit;

    };

    // set up a web route that is a landing page
    slack_botkit.createHomepageEndpoint = function(webserver) {

        slack_botkit.log('** Serving app landing page at : http://MY_HOST:' + slack_botkit.config.port + '/');

        // FIX THIS!!!
        // this is obvs not right.
        webserver.get('/', function(req, res) {

            res.send('Howdy!');

        });

        return slack_botkit;

    };


    // adds the webhook authentication middleware module to the webserver
    function secureWebhookEndpoints() {
        var authenticationMiddleware = require(__dirname + '/middleware/slack_authentication.js');
        // convert a variable argument list to an array, drop the webserver argument
        var tokens = Array.prototype.slice.call(arguments);
        var webserver = tokens.shift();

        slack_botkit.log(
            '** Requiring token authentication for webhook endpoints for Slash commands ' +
            'and outgoing webhooks; configured ' + tokens.length + ' token(s)'
        );

        webserver.use(authenticationMiddleware(tokens));
    }

    // set up a web route for receiving outgoing webhooks and/or slash commands
    slack_botkit.createWebhookEndpoints = function(webserver, authenticationTokens) {
        slack_botkit.log(
            '** Serving webhook endpoints for Slash commands and outgoing ' +
            'webhooks at: http://MY_HOST:' + slack_botkit.config.port + '/slack/receive');
        webserver.post('/slack/receive', function(req, res) {

<<<<<<< HEAD
            console.log('GOT A POST');
            console.log(req.body);

            // is this an interactive message callback?
            if (req.body.payload) {

                var message = JSON.parse(req.body.payload);
                for (var key in req.body) {
                    message[key] = req.body[key];
                }

                // let's normalize some of these fields to match the rtm message format
                message.user = message.user.id;
                message.channel = message.channel.id;
                slack_botkit.findTeamById(message.team.id, function(err, team) {
                    if (err || !team) {
                        slack_botkit.log.error('Received slash command, but could not load team');
                    } else {
                        res.status(200);

                        var bot = slack_botkit.spawn(team);

                        bot.team_info = team;
                        bot.res = res;

                        slack_botkit.trigger('interactive_message_callback', [bot, message]);

                    }
                });

=======
            if (authenticationTokens !== undefined && arguments.length > 1 && arguments[1].length) {
                secureWebhookEndpoints.apply(null, arguments);
            }
>>>>>>> cb7781d8

            // this is a slash command
            } else if (req.body.command) {
                var message = {};

                for (var key in req.body) {
                    message[key] = req.body[key];
                }

                // let's normalize some of these fields to match the rtm message format
                message.user = message.user_id;
                message.channel = message.channel_id;

                // Is this configured to use Slackbutton?
                // If so, validate this team before triggering the event!
                // Otherwise, it's ok to just pass a generic bot in
                if (slack_botkit.config.clientId && slack_botkit.config.clientSecret) {

                    slack_botkit.findTeamById(message.team_id, function(err, team) {
                        if (err || !team) {
                            slack_botkit.log.error('Received slash command, but could not load team');
                        } else {
                            message.type = 'slash_command';
                            // HEY THERE
                            // Slash commands can actually just send back a response
                            // and have it displayed privately. That means
                            // the callback needs access to the res object
                            // to send an optional response.

                            res.status(200);

                            var bot = slack_botkit.spawn(team);

                            bot.team_info = team;
                            bot.res = res;

                            slack_botkit.receiveMessage(bot, message);

                        }
                    });
                } else {

                    message.type = 'slash_command';
                    // HEY THERE
                    // Slash commands can actually just send back a response
                    // and have it displayed privately. That means
                    // the callback needs access to the res object
                    // to send an optional response.

                    var team = {
                        id: message.team_id,
                    };

                    res.status(200);

                    var bot = slack_botkit.spawn({});

                    bot.team_info = team;
                    bot.res = res;

                    slack_botkit.receiveMessage(bot, message);

                }

            } else if (req.body.trigger_word) {

                var message = {};

                for (var key in req.body) {
                    message[key] = req.body[key];
                }


                var team = {
                    id: message.team_id,
                };

                // let's normalize some of these fields to match the rtm message format
                message.user = message.user_id;
                message.channel = message.channel_id;

                message.type = 'outgoing_webhook';

                res.status(200);

                var bot = slack_botkit.spawn(team);
                bot.res = res;
                bot.team_info = team;


                slack_botkit.receiveMessage(bot, message);

                // outgoing webhooks are also different. They can simply return
                // a response instead of using the API to reply.  Maybe this is
                // a different type of event!!

            }

        });

        return slack_botkit;
    };

    slack_botkit.saveTeam = function(team, cb) {
        slack_botkit.storage.teams.save(team, cb);
    };

    // look up a team's memory and configuration and return it, or
    // return an error!
    slack_botkit.findTeamById = function(id, cb) {
        slack_botkit.storage.teams.get(id, cb);
    };

    slack_botkit.setupWebserver = function(port, cb) {

        if (!port) {
            throw new Error('Cannot start webserver without a port');
        }
        if (isNaN(port)) {
            throw new Error('Specified port is not a valid number');
        }

        var static_dir =  __dirname + '/public';

        if (slack_botkit.config && slack_botkit.config.webserver && slack_botkit.config.webserver.static_dir)
            static_dir = slack_botkit.config.webserver.static_dir;

        slack_botkit.config.port = port;

        slack_botkit.webserver = express();
        slack_botkit.webserver.use(bodyParser.json());
        slack_botkit.webserver.use(bodyParser.urlencoded({ extended: true }));
        slack_botkit.webserver.use(express.static(static_dir));

        var server = slack_botkit.webserver.listen(
            slack_botkit.config.port,
            function() {
                slack_botkit.log('** Starting webserver on port ' +
                    slack_botkit.config.port);
                if (cb) { cb(null, slack_botkit.webserver); }
            });

        return slack_botkit;

    };

    // get a team url to redirect the user through oauth process
    slack_botkit.getAuthorizeURL = function(team_id) {

        var scopes = slack_botkit.config.scopes;
        var url = 'https://slack.com/oauth/authorize' + '?client_id=' +
            slack_botkit.config.clientId + '&scope=' + scopes.join(',') + '&state=botkit';

        if (team_id)
            url += '&team=' + team_id;

        if (slack_botkit.config.redirectUri)
            url += '&redirect_uri=' + slack_botkit.config.redirectUri;

        return url;

    };

    // set up a web route for redirecting users
    // and collecting authentication details
    // https://api.slack.com/docs/oauth
    // https://api.slack.com/docs/oauth-scopes
    slack_botkit.createOauthEndpoints = function(webserver, callback) {

        slack_botkit.log('** Serving login URL: http://MY_HOST:' + slack_botkit.config.port + '/login');

        if (!slack_botkit.config.clientId) {
            throw new Error(
                'Cannot create oauth endpoints without calling configureSlackApp() with a clientId first');
        }
        if (!slack_botkit.config.clientSecret) {
            throw new Error(
                'Cannot create oauth endpoints without calling configureSlackApp() with a clientSecret first');
        }
        if (!slack_botkit.config.scopes) {
            throw new Error(
                'Cannot create oauth endpoints without calling configureSlackApp() with a list of scopes first');
        }

        var call_api = function(command, options, cb) {
            slack_botkit.log('** API CALL: ' + 'https://slack.com/api/' + command);
            request.post('https://slack.com/api/' + command, function(error, response, body) {
                slack_botkit.debug('Got response', error, body);
                if (!error && response.statusCode == 200) {
                    var json = JSON.parse(body);
                    if (json.ok) {
                        if (cb) cb(null, json);
                    } else {
                        if (cb) cb(json.error, json);
                    }
                } else {
                    if (cb) cb(error);
                }
            }).form(options);
        };

        var oauth_access = function(options, cb) {
            call_api('oauth.access', options, cb);
        };

        var auth_test = function(options, cb) {
            call_api('auth.test', options, cb);
        };

        webserver.get('/login', function(req, res) {
            res.redirect(slack_botkit.getAuthorizeURL());
        });

        slack_botkit.log('** Serving oauth return endpoint: http://MY_HOST:' + slack_botkit.config.port + '/oauth');

        webserver.get('/oauth', function(req, res) {

            var code = req.query.code;
            var state = req.query.state;

            var opts = {
                client_id: slack_botkit.config.clientId,
                client_secret: slack_botkit.config.clientSecret,
                code: code
            };

            if (slack_botkit.config.redirectUri) opts.redirect_uri = slack_botkit.config.redirectUri;

            oauth_access(opts, function(err, auth) {

                if (err) {
                    if (callback) {
                        callback(err, req, res);
                    } else {
                        res.status(500).send(err);
                    }
                    slack_botkit.trigger('oauth_error', [err]);
                } else {

                    // auth contains at least:
                    // { access_token, scope, team_name}
                    // May also contain:
                    // { team_id } (not in incoming_webhook scope)
                    // info about incoming webhooks:
                    // { incoming_webhook: { url, channel, configuration_url} }
                    // might also include slash commands:
                    // { commands: ??}

                    // what scopes did we get approved for?
                    var scopes = auth.scope.split(/\,/);

                    // temporarily use the token we got from the oauth
                    // we need to call auth.test to make sure the token is valid
                    // but also so that we reliably have the team_id field!
                    //slack_botkit.config.token = auth.access_token;
                    auth_test({token: auth.access_token}, function(err, identity) {

                        if (err) {
                            if (callback) {
                                callback(err, req, res);
                            } else {
                                res.status(500).send(err);
                            }

                            slack_botkit.trigger('oauth_error', [err]);

                        } else {
                            req.identity = identity;

                            // we need to deal with any team-level provisioning info
                            // like incoming webhooks and bot users
                            // and also with the personal access token from the user

                            slack_botkit.findTeamById(identity.team_id, function(err, team) {

                                var isnew = false;
                                if (!team) {
                                    isnew = true;
                                    team = {
                                        id: identity.team_id,
                                        createdBy: identity.user_id,
                                        url: identity.url,
                                        name: identity.team,
                                    };
                                }

                                var bot = slack_botkit.spawn(team);

                                if (auth.incoming_webhook) {
                                    auth.incoming_webhook.token = auth.access_token;
                                    auth.incoming_webhook.createdBy = identity.user_id;
                                    team.incoming_webhook = auth.incoming_webhook;
                                    bot.configureIncomingWebhook(team.incoming_webhook);
                                    slack_botkit.trigger('create_incoming_webhook', [bot, team.incoming_webhook]);
                                }

                                if (auth.bot) {
                                    team.bot = {
                                        token: auth.bot.bot_access_token,
                                        user_id: auth.bot.bot_user_id,
                                        createdBy: identity.user_id,
                                    };
                                    bot.configureRTM(team.bot);
                                    slack_botkit.trigger('create_bot', [bot, team.bot]);
                                }

                                slack_botkit.saveTeam(team, function(err, id) {
                                    if (err) {
                                        slack_botkit.log.error('An error occurred while saving a team: ', err);
                                        if (callback) {
                                            callback(err, req, res);
                                        } else {
                                            res.status(500).send(err);
                                        }
                                        slack_botkit.trigger('error', [err]);
                                    } else {
                                        if (isnew) {
                                            slack_botkit.trigger('create_team', [bot, team]);
                                        } else {
                                            slack_botkit.trigger('update_team', [bot, team]);
                                        }

                                        slack_botkit.storage.users.get(identity.user_id, function(err, user) {
                                            isnew = false;
                                            if (!user) {
                                                isnew = true;
                                                user = {
                                                    id: identity.user_id,
                                                    access_token: auth.access_token,
                                                    scopes: scopes,
                                                    team_id: identity.team_id,
                                                    user: identity.user,
                                                };
                                            }
                                            slack_botkit.storage.users.save(user, function(err, id) {

                                                if (err) {
                                                    slack_botkit.log.error(
                                                        'An error occurred while saving a user: ', err);
                                                    if (callback) {
                                                        callback(err, req, res);
                                                    } else {
                                                        res.status(500).send(err);
                                                    }
                                                    slack_botkit.trigger('error', [err]);
                                                } else {
                                                    if (isnew) {
                                                        slack_botkit.trigger('create_user', [bot, user]);
                                                    } else {
                                                        slack_botkit.trigger('update_user', [bot, user]);
                                                    }
                                                    if (callback) {
                                                        callback(null, req, res);
                                                    } else {
                                                        res.redirect('/');
                                                    }
                                                }
                                            });
                                        });
                                    }
                                });
                            });
                        }
                    });
                }
            });
        });

        return slack_botkit;

    };

    slack_botkit.handleSlackEvents = function() {

        slack_botkit.log('** Setting up custom handlers for processing Slack messages');
        slack_botkit.on('message_received', function(bot, message) {
            var mentionSyntax = '<@' + bot.identity.id + '(\\|' + bot.identity.name.replace('.', '\\.') + ')?>';
            var mention = new RegExp(mentionSyntax, 'i');
            var direct_mention = new RegExp('^' + mentionSyntax, 'i');

            if (message.ok != undefined) {
                // this is a confirmation of something we sent.
                return false;
            }

            slack_botkit.debug('DEFAULT SLACK MSG RECEIVED RESPONDER');
            if ('message' == message.type) {

                if (message.text) {
                    message.text = message.text.trim();
                }

                // set up a couple of special cases based on subtype
                if (message.subtype && message.subtype == 'channel_join') {
                    // someone joined. maybe do something?
                    if (message.user == bot.identity.id) {
                        slack_botkit.trigger('bot_channel_join', [bot, message]);
                        return false;
                    } else {
                        slack_botkit.trigger('user_channel_join', [bot, message]);
                        return false;
                    }
                } else if (message.subtype && message.subtype == 'group_join') {
                    // someone joined. maybe do something?
                    if (message.user == bot.identity.id) {
                        slack_botkit.trigger('bot_group_join', [bot, message]);
                        return false;
                    } else {
                        slack_botkit.trigger('user_group_join', [bot, message]);
                        return false;
                    }
                } else if (message.subtype) {
                    slack_botkit.trigger(message.subtype, [bot, message]);
                    return false;
                } else if (message.channel.match(/^D/)) {
                    // this is a direct message
                    if (message.user == bot.identity.id) {
                        return false;
                    }
                    if (!message.text) {
                        // message without text is probably an edit
                        return false;
                    }

                    // remove direct mention so the handler doesn't have to deal with it
                    message.text = message.text.replace(direct_mention, '')
                    .replace(/^\s+/, '').replace(/^\:\s+/, '').replace(/^\s+/, '');

                    message.event = 'direct_message';

                    slack_botkit.trigger('direct_message', [bot, message]);
                    return false;

                } else {
                    if (message.user == bot.identity.id) {
                        return false;
                    }
                    if (!message.text) {
                        // message without text is probably an edit
                        return false;
                    }


                    if (message.text.match(direct_mention)) {
                        // this is a direct mention
                        message.text = message.text.replace(direct_mention, '')
                        .replace(/^\s+/, '').replace(/^\:\s+/, '').replace(/^\s+/, '');
                        message.event = 'direct_mention';

                        slack_botkit.trigger('direct_mention', [bot, message]);
                        return false;
                    } else if (message.text.match(mention)) {
                        message.event = 'mention';
                        slack_botkit.trigger('mention', [bot, message]);
                        return false;
                    } else {
                        message.event = 'ambient';
                        slack_botkit.trigger('ambient', [bot, message]);
                        return false;

                    }
                }
            } else {
                // this is a non-message object, so trigger a custom event based on the type
                slack_botkit.trigger(message.type, [bot, message]);
            }
        });
    };

    // set up the RTM message handlers once
    slack_botkit.handleSlackEvents();

    return slack_botkit;
};

module.exports = Slackbot;<|MERGE_RESOLUTION|>--- conflicted
+++ resolved
@@ -73,14 +73,15 @@
 
     // set up a web route for receiving outgoing webhooks and/or slash commands
     slack_botkit.createWebhookEndpoints = function(webserver, authenticationTokens) {
+
+        if (authenticationTokens !== undefined && arguments.length > 1 && arguments[1].length) {
+            secureWebhookEndpoints.apply(null, arguments);
+        }
+
         slack_botkit.log(
             '** Serving webhook endpoints for Slash commands and outgoing ' +
             'webhooks at: http://MY_HOST:' + slack_botkit.config.port + '/slack/receive');
         webserver.post('/slack/receive', function(req, res) {
-
-<<<<<<< HEAD
-            console.log('GOT A POST');
-            console.log(req.body);
 
             // is this an interactive message callback?
             if (req.body.payload) {
@@ -108,12 +109,6 @@
 
                     }
                 });
-
-=======
-            if (authenticationTokens !== undefined && arguments.length > 1 && arguments[1].length) {
-                secureWebhookEndpoints.apply(null, arguments);
-            }
->>>>>>> cb7781d8
 
             // this is a slash command
             } else if (req.body.command) {
